--- conflicted
+++ resolved
@@ -31,6 +31,7 @@
 export default function CippTable({
   data,
   isFetching = false,
+  disablePDFExport = false,
   error,
   reportName,
   columns = [],
@@ -105,13 +106,6 @@
         setFilterText('')
       }
     }
-<<<<<<< HEAD
-
-    let defaultActions = []
-
-    if (disableDefaultActions === false) {
-      defaultActions = [
-=======
     const defaultActions = []
 
     actions.forEach((action) => {
@@ -120,7 +114,6 @@
 
     if (!disablePDFExport) {
       defaultActions.push([
->>>>>>> 92db291e
         <ExportPDFButton
           key="export-pdf-action"
           pdfData={data}
@@ -128,15 +121,7 @@
           pdfSize="A4"
           reportName={reportName}
         />,
-<<<<<<< HEAD
-      ]
-
-      actions.forEach((action) => {
-        defaultActions.push(action)
-      })
-=======
       ])
->>>>>>> 92db291e
     }
     return (
       <>
@@ -150,7 +135,7 @@
         <div className="w-50 d-flex justify-content-end">{defaultActions}</div>
       </>
     )
-  }, [filterText, resetPaginationToggle, columns, data, reportName, disableDefaultActions, actions])
+  }, [filterText, resetPaginationToggle, columns, data, reportName, disablePDFExport, actions])
 
   return (
     <div className="ms-n3 me-n3 cipp-tablewrapper">
@@ -197,6 +182,7 @@
   tableProps: PropTypes.object,
   data: PropTypes.array,
   isFetching: PropTypes.bool,
+  disablePDFExport: PropTypes.bool,
   error: PropTypes.object,
 }
 
