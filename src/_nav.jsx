--- conflicted
+++ resolved
@@ -265,7 +265,6 @@
     items: [
       {
         component: CNavItem,
-<<<<<<< HEAD
         name: 'Invite Wizard',
         to: '/tenant/administration/gdap-invite',
       },
@@ -274,7 +273,8 @@
         name: 'GDAP Relationships',
         to: '/tenant/administration/gdap-relationships',
       },
-=======
+      {
+        component: CNavItem,
         name: 'Role Wizard',
         to: '/tenant/administration/gdap-role-wizard',
       },
@@ -293,27 +293,6 @@
       //   name: 'GDAP Migration Status',
       //   to: '/tenant/administration/gdap-status',
       // },
->>>>>>> 27a79df6
-      {
-        component: CNavItem,
-        name: 'Role Wizard',
-        to: '/tenant/administration/gdap-role-wizard',
-      },
-      {
-        component: CNavItem,
-        name: 'GDAP Roles',
-        to: '/tenant/administration/gdap-roles',
-      },
-      // {
-      //   component: CNavItem,
-      //   name: 'Migration Wizard',
-      //   to: '/tenant/administration/gdap',
-      // },
-      // {
-      //   component: CNavItem,
-      //   name: 'GDAP Migration Status',
-      //   to: '/tenant/administration/gdap-status',
-      // },
     ],
   },
   {
