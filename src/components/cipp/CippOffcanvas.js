--- conflicted
+++ resolved
@@ -9,9 +9,6 @@
   COffcanvasTitle,
 } from '@coreui/react'
 
-<<<<<<< HEAD
-export default function CippOffcanvas({ extendedInfo, actions, position, title, visible }) {
-=======
 export default function CippOffcanvas({
   extendedInfo,
   actions,
@@ -21,7 +18,6 @@
   id,
   onHide,
 }) {
->>>>>>> 31f31812
   const extendedInfoContent = extendedInfo.map((info, index) => (
     <CListGroup layout="horizontal-md" key={index}>
       <CListGroupItem className="cipp-extendedinfo-label">{info.label}</CListGroupItem>
@@ -38,9 +34,6 @@
   ))
   return (
     <>
-<<<<<<< HEAD
-      <COffcanvas visible={visible} placement={position}>
-=======
       <COffcanvas
         className="cipp-offcanvas"
         visible={visible}
@@ -49,7 +42,6 @@
         aria-labelledby={title}
         onHide={onHide}
       >
->>>>>>> 31f31812
         <COffcanvasHeader>{title}</COffcanvasHeader>
         <COffcanvasBody>
           <COffcanvasTitle>Extended Information</COffcanvasTitle>
@@ -73,14 +65,6 @@
     PropTypes.shape({
       label: PropTypes.string,
       link: PropTypes.string,
-<<<<<<< HEAD
-      icon: PropTypes.component,
-    }),
-  ),
-  position: PropTypes.string,
-  title: PropTypes.string,
-  visible: PropTypes.bool,
-=======
       icon: PropTypes.element,
     }),
   ).isRequired,
@@ -89,7 +73,6 @@
   visible: PropTypes.bool,
   id: PropTypes.string.isRequired,
   onHide: PropTypes.func.isRequired,
->>>>>>> 31f31812
 }
 
 CippOffcanvas.propTypes = CippOffcanvasPropTypes