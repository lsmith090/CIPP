import React from 'react'
<<<<<<< HEAD
import { CButton, CDropdown, CDropdownItem, CDropdownMenu, CDropdownToggle } from '@coreui/react'
import TenantSelector from 'src/components/cipp/TenantSelector'
=======
import { CDropdown, CDropdownItem, CDropdownMenu, CDropdownToggle } from '@coreui/react'
>>>>>>> 9705b84d
import { useDispatch, useSelector } from 'react-redux'
import {
  faPlus,
  faUser,
  faCog,
  faBars,
  faUserTimes,
  faKey,
  faBan,
  faExchangeAlt,
  faSync,
} from '@fortawesome/free-solid-svg-icons'
import { FontAwesomeIcon } from '@fortawesome/react-fontawesome'
import { cellBooleanFormatter } from '../../../components/cipp'
import { setModalContent } from 'src/store/features/modal'
import { CSpinner } from '@coreui/react'
import { useLazyGenericGetRequestQuery } from '../../../store/api/app'
import { CippPageList } from '../../../components/CippPage'
const Dropdown = (row, rowIndex, formatExtraData) => {
  const tenant = useSelector((state) => state.app.currentTenant)
  const dispatch = useDispatch()
  const [ExecuteGetRequest, GetRequestResult] = useLazyGenericGetRequestQuery()
  const handleDropdownConfirm = (apiurl) => {
    ExecuteGetRequest({ url: apiurl })
    //this isnt working all the way yet.
    dispatch(
      setModalContent({
        componentType: 'ok',
        title: 'Results',
        body: (
          <div>
            {GetRequestResult.isSuccess && (
              <>
                <CSpinner />
              </>
            )}
            {GetRequestResult.isSuccess && GetRequestResult.data.Results}
          </div>
        ),
        confirmLabel: 'Continue',
        visible: true,
      }),
    )
  }
  const handleDropdownEvent = (apiurl, message) => {
    dispatch(
      setModalContent({
        componentType: 'confirm',
        title: 'Confirm',
        body: <div>{message}</div>,
        onConfirm: () => handleDropdownConfirm(apiurl),
        confirmLabel: 'Continue',
        cancelLabel: 'Cancel',
        visible: true,
      }),
    )
  }

  return (
    <CDropdown>
      <CDropdownToggle size="sm" color="link">
        <FontAwesomeIcon icon={faBars} />
      </CDropdownToggle>
      <CDropdownMenu>
        <CDropdownItem
          href={`/identity/administration/users/view?userId=${row.id}&tenantDomain=${tenant.defaultDomainName}`}
        >
          <FontAwesomeIcon className='pr-1' icon={faUser} />
          View User
        </CDropdownItem>
        <CDropdownItem
          href={`/identity/administration/users/edit?userId=${row.id}&tenantDomain=${tenant.defaultDomainName}`}
        >
          <FontAwesomeIcon icon={faCog} size="sm" />
          Edit User
        </CDropdownItem>
        <CDropdownItem href={`/identity/administration/ViewBec`}>
          <FontAwesomeIcon icon={faUser} />
          Research Compromised Account
        </CDropdownItem>
        <CDropdownItem
          onClick={() =>
            handleDropdownEvent(
              `/api/ExecSendPush?TenantFilter=${tenant.defaultDomainName}&UserEmail=${row.mail}`,
              `Are you sure you want to send a multifactor push to ${row.displayName}?`,
            )
          }
          href="#"
        >
          <FontAwesomeIcon icon={faExchangeAlt} />
          Send MFA Push To User
        </CDropdownItem>
        <CDropdownItem
          onClick={() =>
            handleDropdownEvent(
              `api/ExecConvertToSharedMailbox?TenantFilter=${tenant.defaultDomainName}&ID=${row.id}`,
              `Are you sure you want to convert ${row.displayName} to a shared mailbox?`,
            )
          }
          href="#"
        >
          <FontAwesomeIcon icon={faSync} />
          Convert To Shared
        </CDropdownItem>
        <CDropdownItem
          onClick={() =>
            handleDropdownEvent(
              `api/ExecDisableUser?TenantFilter=${tenant.defaultDomainName}&ID=${row.id}`,
              `Are you sure you want to block sign in for ${row.displayName}?`,
            )
          }
          href="#"
        >
          <FontAwesomeIcon icon={faBan} />
          Block Sign-in
        </CDropdownItem>
        <CDropdownItem
          onClick={() =>
            handleDropdownEvent(
              `api/ExecResetPass?MustChange=true&TenantFilter=${tenant.defaultDomainName}&ID=${row.id}`,
              `Are you sure you want to reset the password for ${row.displayName}?`,
            )
          }
          href="#"
        >
          <FontAwesomeIcon icon={faKey} />
          Reset Password (Must Change)
        </CDropdownItem>
        <CDropdownItem
          onClick={() =>
            handleDropdownEvent(
              `api/ExecResetPass?MustChange=false&TenantFilter=${tenant.defaultDomainName}&ID=${row.id}`,
              `Are you sure you want to reset the password for ${row.displayName}?`,
            )
          }
          href="#"
        >
          <FontAwesomeIcon icon={faKey} />
          Reset Password
        </CDropdownItem>
        <CDropdownItem
          onClick={() =>
            handleDropdownEvent(
              `api/RemoveUser?TenantFilter=${tenant.defaultDomainName}&ID=${row.id}`,
              `Are you sure you want to delete ${row.displayName}?`,
            )
          }
          href="#"
        >
          <FontAwesomeIcon icon={faUserTimes} />
          Delete User
        </CDropdownItem>
      </CDropdownMenu>
    </CDropdown>
  )
}

const columns = [
  {
    name: 'Display Name',
    selector: (row) => row['displayName'],
    sortable: true,
    exportselector: 'displayName',
  },
  {
    name: 'Email',
    selector: (row) => row['mail'],
    sortable: true,
    exportselector: 'mail',
  },
  {
    name: 'User Type',
    selector: (row) => row['userType'],
    sortable: true,
    exportselector: 'userType',
  },
  {
    name: 'Account Enabled',
    selector: (row) => row['accountEnabled'],
    cell: cellBooleanFormatter(),
    sortable: true,
    exportselector: 'accountEnabled',
  },
  {
    name: 'On Premise Sync',
    selector: (row) => row['onPremisesSyncEnabled'],
    cell: cellBooleanFormatter(),
    sortable: true,
    exportselector: 'onPremisesSyncEnabled',
  },
  {
    name: 'Licenses',
    selector: (row) => 'Click to Expand',
    exportselector: 'LicJoined',
  },
  {
    name: 'id',
    selector: (row) => row['id'],
    omit: true,
  },
  {
    name: 'Action',
    button: true,
    cell: Dropdown,
  },
]

const Users = () => {
  const tenant = useSelector((state) => state.app.currentTenant)

  // eslint-disable-next-line react/prop-types
  const ExpandedComponent = ({ data }) => (
    //why not in table?
    // eslint-disable-next-line react/prop-types
    <pre>{JSON.stringify(data.LicJoined, null, 2)}</pre>
  )

  return (
<<<<<<< HEAD
    <div>
      <TenantSelector />
      <hr />
      <CCard className="page-card">
        <CCardHeader>
          <CCardTitle className="text-primary d-flex justify-content-between">
            Users
            <CButton size='sm' color='primary' href='/identity/administration/users/add'>
              <FontAwesomeIcon icon={faPlus} className='pe-1' />Add User
            </CButton>
          </CCardTitle>
        </CCardHeader>
        <CCardBody>
          {Object.keys(tenant).length === 0 && <span>Select a tenant to get started.</span>}
          <CippDatatable
            tableProps={{
              expandableRows: true,
              expandableRowsComponent: ExpandedComponent,
              expandOnRowClicked: true,
              responsive: false,
            }}
            reportName={`${tenant?.defaultDomainName}-Users`}
            path="/api/ListUsers"
            columns={columns}
            params={{ TenantFilter: tenant?.defaultDomainName }}
          />
        </CCardBody>
      </CCard>
    </div>
=======
    <CippPageList
      title="Users"
      datatable={{
        columns,
        path: '/api/ListUsers',
        reportName: `${tenant?.defaultDomainName}-Users`,
        params: { TenantFilter: tenant?.defaultDomainName },
        tableProps: {
          expandableRows: true,
          expandableRowsComponent: ExpandedComponent,
          expandOnRowClicked: true,
          responsive: false,
        },
      }}
    />
>>>>>>> 9705b84d
  )
}

export default Users<|MERGE_RESOLUTION|>--- conflicted
+++ resolved
@@ -1,10 +1,5 @@
 import React from 'react'
-<<<<<<< HEAD
-import { CButton, CDropdown, CDropdownItem, CDropdownMenu, CDropdownToggle } from '@coreui/react'
-import TenantSelector from 'src/components/cipp/TenantSelector'
-=======
 import { CDropdown, CDropdownItem, CDropdownMenu, CDropdownToggle } from '@coreui/react'
->>>>>>> 9705b84d
 import { useDispatch, useSelector } from 'react-redux'
 import {
   faPlus,
@@ -223,37 +218,6 @@
   )
 
   return (
-<<<<<<< HEAD
-    <div>
-      <TenantSelector />
-      <hr />
-      <CCard className="page-card">
-        <CCardHeader>
-          <CCardTitle className="text-primary d-flex justify-content-between">
-            Users
-            <CButton size='sm' color='primary' href='/identity/administration/users/add'>
-              <FontAwesomeIcon icon={faPlus} className='pe-1' />Add User
-            </CButton>
-          </CCardTitle>
-        </CCardHeader>
-        <CCardBody>
-          {Object.keys(tenant).length === 0 && <span>Select a tenant to get started.</span>}
-          <CippDatatable
-            tableProps={{
-              expandableRows: true,
-              expandableRowsComponent: ExpandedComponent,
-              expandOnRowClicked: true,
-              responsive: false,
-            }}
-            reportName={`${tenant?.defaultDomainName}-Users`}
-            path="/api/ListUsers"
-            columns={columns}
-            params={{ TenantFilter: tenant?.defaultDomainName }}
-          />
-        </CCardBody>
-      </CCard>
-    </div>
-=======
     <CippPageList
       title="Users"
       datatable={{
@@ -269,7 +233,6 @@
         },
       }}
     />
->>>>>>> 9705b84d
   )
 }
 
