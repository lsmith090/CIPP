import React, { useState } from 'react'
import { CButton } from '@coreui/react'
import { useSelector } from 'react-redux'
import { faPlus, faEdit, faTrash, faEllipsisV, faCog } from '@fortawesome/free-solid-svg-icons'
import { FontAwesomeIcon } from '@fortawesome/react-fontawesome'
import { cellBooleanFormatter } from '../../../components/cipp'
import { CippPageList } from '../../../components'
import { TitleButton } from '../../../components/cipp'
import CippGroupedOffcanvas from 'src/components/cipp/CippGroupedOffcanvas'

const Offcanvas = (row, rowIndex, formatExtraData) => {
  const tenant = useSelector((state) => state.app.currentTenant)
  const [ocVisible, setOCVisible] = useState(false)
  return (
    <>
      <CButton
        size="sm"
        variant="ghost"
        color="warning"
        href={`/identity/administration/users/edit?userId=${row.id}&tenantDomain=${tenant.defaultDomainName}`}
      >
        <FontAwesomeIcon icon={faEdit} />
      </CButton>
      <CButton size="sm" variant="ghost" color="danger">
        <FontAwesomeIcon icon={faTrash} href="" />
      </CButton>
      <CButton size="sm" color="link" onClick={() => setOCVisible(true)}>
        <FontAwesomeIcon icon={faEllipsisV} />
      </CButton>
<<<<<<< HEAD
      <CippGroupedOffcanvas
        title="This is our first off Canvas"
=======
      <CippOffcanvas
        title="User information"
>>>>>>> 65f30e1b
        extendedInfo={[
          { label: 'Given Name', value: `${row.givenName}` },
          { label: 'Surname', value: `${row.surname}` },
          { label: 'Created on', value: `${row.createdDateTime}` },
          { label: 'Job Title', value: `${row.jobTitle}` },
          { label: 'Unique ID', value: `${row.id}` },
        ]}
        actions={[
          {
            icon: <FontAwesomeIcon icon={faCog} />,
            label: 'View User',
            link: 'dothis',
            color: 'primary',
          },
          {
            label: 'Edit User',
            link: `/identity/administration/users/view?userId=${row.id}&tenantDomain=${tenant.defaultDomainName}`,
            color: 'primary',
          },
          {
            label: 'Research Compromised Account',
            link: `/identity/administration/users/edit?userId=${row.id}&tenantDomain=${tenant.defaultDomainName}`,
            color: 'primary',
          },
          { label: 'Send MFA Push', link: 'dothis', color: 'primary' },
          { label: 'Convert to shared mailbox', link: 'dothis', color: 'primary' },
          { label: 'Block Sign-in', link: 'dothis', color: 'primary' },
          { label: 'Reset Password (Must Change)', link: 'dothis', color: 'primary' },
          { label: 'Reset Password', link: 'dothis', color: 'primary' },
          { label: 'Delete User', link: 'dothis', color: 'primary' },
        ]}
        placement="end"
        visible={ocVisible}
        id={row.id}
        hideFunction={() => setOCVisible(false)}
      />
    </>
  )
}

const columns = [
  {
    name: 'Display Name',
    selector: (row) => row['displayName'],
    sortable: true,
    exportSelector: 'displayName',
  },
  {
    name: 'Email',
    selector: (row) => row['mail'],
    sortable: true,
    exportSelector: 'mail',
  },
  {
    name: 'User Type',
    selector: (row) => row['userType'],
    sortable: true,
    exportSelector: 'userType',
    minWidth: '75px',
  },
  {
    name: 'Enabled',
    selector: (row) => row['accountEnabled'],
    cell: cellBooleanFormatter(),
    sortable: true,
    exportSelector: 'accountEnabled',
    maxWidth: '100px',
  },
  {
    name: 'On Premise Sync',
    selector: (row) => row['onPremisesSyncEnabled'],
    cell: cellBooleanFormatter(),
    sortable: true,
    exportSelector: 'onPremisesSyncEnabled',
    maxWidth: '150px',
  },
  {
    name: 'Licenses',
    selector: (row) => row['LicJoined'],
    exportSelector: 'LicJoined',
    grow: 2,
  },
  {
    name: 'id',
    selector: (row) => row['id'],
    omit: true,
  },
  {
    name: 'Action',
    button: true,
    cell: Offcanvas,
  },
]

const Users = () => {
  const tenant = useSelector((state) => state.app.currentTenant)
  const titleButton = (
    <TitleButton href="/identity/administration/users/add" title="Add User" icon={faPlus} />
  )
  return (
    <CippPageList
      title="Users"
      titleButton={titleButton}
      datatable={{
        columns,
        path: '/api/ListUsers',
        reportName: `${tenant?.defaultDomainName}-Users`,
        params: { TenantFilter: tenant?.defaultDomainName },
      }}
    />
  )
}

export default Users<|MERGE_RESOLUTION|>--- conflicted
+++ resolved
@@ -1,7 +1,15 @@
 import React, { useState } from 'react'
 import { CButton } from '@coreui/react'
+import { Link } from 'react-router-dom'
 import { useSelector } from 'react-redux'
-import { faPlus, faEdit, faTrash, faEllipsisV, faCog } from '@fortawesome/free-solid-svg-icons'
+import {
+  faPlus,
+  faEdit,
+  faTrash,
+  faEllipsisV,
+  faCog,
+  faEye,
+} from '@fortawesome/free-solid-svg-icons'
 import { FontAwesomeIcon } from '@fortawesome/react-fontawesome'
 import { cellBooleanFormatter } from '../../../components/cipp'
 import { CippPageList } from '../../../components'
@@ -11,29 +19,28 @@
 const Offcanvas = (row, rowIndex, formatExtraData) => {
   const tenant = useSelector((state) => state.app.currentTenant)
   const [ocVisible, setOCVisible] = useState(false)
+  const viewLink = `/identity/administration/users/view?userId=${row.id}&tenantDomain=${tenant.defaultDomainName}`
+  const editLink = `/identity/administration/users/edit?userId=${row.id}&tenantDomain=${tenant.defaultDomainName}`
   return (
     <>
-      <CButton
-        size="sm"
-        variant="ghost"
-        color="warning"
-        href={`/identity/administration/users/edit?userId=${row.id}&tenantDomain=${tenant.defaultDomainName}`}
-      >
-        <FontAwesomeIcon icon={faEdit} />
-      </CButton>
+      <Link to={viewLink}>
+        <CButton size="sm" variant="ghost" color="success">
+          <FontAwesomeIcon icon={faEye} />
+        </CButton>
+      </Link>
+      <Link to={editLink}>
+        <CButton size="sm" variant="ghost" color="warning">
+          <FontAwesomeIcon icon={faEdit} />
+        </CButton>
+      </Link>
       <CButton size="sm" variant="ghost" color="danger">
         <FontAwesomeIcon icon={faTrash} href="" />
       </CButton>
       <CButton size="sm" color="link" onClick={() => setOCVisible(true)}>
         <FontAwesomeIcon icon={faEllipsisV} />
       </CButton>
-<<<<<<< HEAD
       <CippGroupedOffcanvas
-        title="This is our first off Canvas"
-=======
-      <CippOffcanvas
-        title="User information"
->>>>>>> 65f30e1b
+        title="User Information"
         extendedInfo={[
           { label: 'Given Name', value: `${row.givenName}` },
           { label: 'Surname', value: `${row.surname}` },
@@ -43,27 +50,27 @@
         ]}
         actions={[
           {
-            icon: <FontAwesomeIcon icon={faCog} />,
+            icon: <FontAwesomeIcon icon={faCog} className="me-2" />,
             label: 'View User',
-            link: 'dothis',
-            color: 'primary',
+            link: `/identity/administration/users/view?userId=${row.id}&tenantDomain=${tenant.defaultDomainName}`,
+            color: 'success',
           },
           {
             label: 'Edit User',
             link: `/identity/administration/users/view?userId=${row.id}&tenantDomain=${tenant.defaultDomainName}`,
-            color: 'primary',
+            color: 'warning',
           },
           {
             label: 'Research Compromised Account',
             link: `/identity/administration/users/edit?userId=${row.id}&tenantDomain=${tenant.defaultDomainName}`,
-            color: 'primary',
+            color: 'secondary',
           },
-          { label: 'Send MFA Push', link: 'dothis', color: 'primary' },
-          { label: 'Convert to shared mailbox', link: 'dothis', color: 'primary' },
-          { label: 'Block Sign-in', link: 'dothis', color: 'primary' },
-          { label: 'Reset Password (Must Change)', link: 'dothis', color: 'primary' },
-          { label: 'Reset Password', link: 'dothis', color: 'primary' },
-          { label: 'Delete User', link: 'dothis', color: 'primary' },
+          { label: 'Send MFA Push', link: 'dothis', color: 'secondary' },
+          { label: 'Convert to shared mailbox', link: 'dothis', color: 'secondary' },
+          { label: 'Block Sign-in', link: 'dothis', color: 'warning' },
+          { label: 'Reset Password (Must Change)', link: 'dothis', color: 'warning' },
+          { label: 'Reset Password', link: 'dothis', color: 'warning' },
+          { label: 'Delete User', link: 'dothis', color: 'danger' },
         ]}
         placement="end"
         visible={ocVisible}
