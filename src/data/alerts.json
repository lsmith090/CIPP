--- conflicted
+++ resolved
@@ -153,8 +153,11 @@
     "name": "HuntressRogueApps",
     "label": "Alert on Huntress Rogue Apps detected",
     "recommendedRunInterval": "4h",
-<<<<<<< HEAD
-    "description": "Huntress has provided a repository of known rogue apps that are commonly used in BEC, data exfiltration and other Microsoft 365 attacks. This alert will notify you if any of these apps are detected in the selected tenant(s). For more information, see <a href='https://huntresslabs.github.io/rogueapps/' target='_blank'>https://huntresslabs.github.io/rogueapps/</a>."
+    "description": "Huntress has provided a repository of known rogue apps that are commonly used in BEC, data exfiltration and other Microsoft 365 attacks. This alert will notify you if any of these apps are detected in the selected tenant(s). For more information, see <a href='https://huntresslabs.github.io/rogueapps/' target='_blank'>https://huntresslabs.github.io/rogueapps/</a>.",
+    "requiresInput": true,
+    "inputType": "switch",
+    "inputLabel": "Ignore Disabled Apps?",
+    "inputName": "IgnoreDisabledApps"
   },
   {
     "name": "TERRL",
@@ -165,12 +168,5 @@
     "inputName": "TERRLThreshold",
     "recommendedRunInterval": "1h",
     "description": "Monitors tenant outbound email volume against Microsoft's TERRL limits. Tenant data is updated every hour."
-=======
-    "description": "Huntress has provided a repository of known rogue apps that are commonly used in BEC, data exfiltration and other Microsoft 365 attacks. This alert will notify you if any of these apps are detected in the selected tenant(s). For more information, see <a href='https://huntresslabs.github.io/rogueapps/' target='_blank'>https://huntresslabs.github.io/rogueapps/</a>.",
-    "requiresInput": true,
-    "inputType": "switch",
-    "inputLabel": "Ignore Disabled Apps?",
-    "inputName": "IgnoreDisabledApps"
->>>>>>> 840e4eaf
   }
 ]