<<<<<<< HEAD
# editor, github and lint
.github/
.vscode/
.idea/
.husky/
.eslintcache

# node packages
node_modules
=======
# Ignore all files in .github and .vscode directories.
.github/
.vscode/
# Except pre-approved CI/CD files.
!.github/workflows/Version_Check.yml
!.github/workflows/Docs.yml
>>>>>>> 7cedc420
<|MERGE_RESOLUTION|>--- conflicted
+++ resolved
@@ -1,18 +1,15 @@
-<<<<<<< HEAD
+
 # editor, github and lint
 .github/
 .vscode/
 .idea/
 .husky/
 .eslintcache
-
 # node packages
 node_modules
-=======
 # Ignore all files in .github and .vscode directories.
 .github/
 .vscode/
 # Except pre-approved CI/CD files.
 !.github/workflows/Version_Check.yml
-!.github/workflows/Docs.yml
->>>>>>> 7cedc420
+!.github/workflows/Docs.yml