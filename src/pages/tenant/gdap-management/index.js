import { TabbedLayout } from "/src/layouts/TabbedLayout";
import { Layout as DashboardLayout } from "/src/layouts/index.js";
import tabOptions from "./tabOptions";
import { Box, Container } from "@mui/system";
import Grid from "@mui/material/Grid2";
import { CippInfoBar } from "../../../components/CippCards/CippInfoBar";
import { ApiPostCall, ApiGetCallWithPagination } from "../../../api/ApiCall";
import {
  Add,
  AdminPanelSettings,
  Group,
  HourglassBottom,
  Layers,
  SupervisorAccount,
} from "@mui/icons-material";
import CippPermissionCheck from "../../../components/CippSettings/CippPermissionCheck";
import { Alert, Button, Step, StepLabel, Stepper, SvgIcon, Typography } from "@mui/material";
import { PlusIcon } from "@heroicons/react/24/outline";
import { CippApiResults } from "../../../components/CippComponents/CippApiResults";
import { useEffect, useState } from "react";
import CippButtonCard from "../../../components/CippCards/CippButtonCard";
import { WizardSteps } from "/src/components/CippWizard/wizard-steps";
import Link from "next/link";

const Page = () => {
  const [createDefaults, setCreateDefaults] = useState(false);
  const [activeStep, setActiveStep] = useState(0);

  const relationships = ApiGetCallWithPagination({
    url: "/api/ListGraphRequest",
    data: {
      Endpoint: "tenantRelationships/delegatedAdminRelationships",
      tenantFilter: "",
      $top: 300,
    },
    queryKey: "ListGDAPRelationships",
  });

  const mappedRoles = ApiGetCallWithPagination({
    url: "/api/ListGDAPRoles",
    queryKey: "ListGDAPRoles",
  });

  const roleTemplates = ApiGetCallWithPagination({
    url: "/api/ExecGDAPRoleTemplate",
    queryKey: "ListGDAPRoleTemplates",
  });

  const pendingInvites = ApiGetCallWithPagination({
    url: "/api/ListGDAPInvite",
    queryKey: "ListGDAPInvite",
  });

  const createCippDefaults = ApiPostCall({
    urlFromData: true,
    relatedQueryKeys: ["ListGDAPRoleTemplates", "ListGDAPRoles"],
  });

  useEffect(() => {
    if (roleTemplates.isSuccess) {
      var promptCreateDefaults = true;
      // check templates for CIPP Defaults
      if (
        roleTemplates?.data?.pages?.[0].Results?.length > 0 &&
        roleTemplates?.data?.pages?.[0].Results?.find((t) => t.TemplateId === "CIPP Defaults")
      ) {
        promptCreateDefaults = false;
      }
      setCreateDefaults(promptCreateDefaults);
    }
  }, [roleTemplates]);

  useEffect(() => {
    if (mappedRoles.isSuccess && roleTemplates.isSuccess && pendingInvites.isSuccess) {
      if (mappedRoles?.data?.pages?.[0]?.length > 0) {
        setActiveStep(1);
        if (roleTemplates?.data?.pages?.[0]?.Results?.length > 0) {
          setActiveStep(2);
          if (pendingInvites?.data?.pages?.[0]?.length > 0) {
            setActiveStep(4);
          }
        }
      }
    }
  }, [
    relationships.isSuccess,
    mappedRoles.isSuccess,
    roleTemplates.isSuccess,
    roleTemplates.isFetching,
    pendingInvites.isSuccess,
  ]);

  return (
    <Container
      sx={{
        flexGrow: 1,
        py: 2,
      }}
      maxWidth={false}
    >
      <Grid container spacing={2}>
        <Grid size={12}>
          <CippInfoBar
            isFetching={
              relationships.isFetching ||
              mappedRoles.isFetching ||
              roleTemplates.isFetching ||
              pendingInvites.isFetching
            }
            data={[
              {
                icon: <SupervisorAccount />,
                data:
                  relationships.data?.pages
                    ?.map((page) => page?.Results?.length)
                    .reduce((a, b) => a + b, 0) ?? 0,
                name: "GDAP Relationships",
                color: "secondary",
              },
              {
                icon: <AdminPanelSettings />,
                data:
                  mappedRoles.data?.pages?.map((page) => page?.length).reduce((a, b) => a + b, 0) ??
                  0,
                name: "Mapped Admin Roles",
                color: "green",
              },
              {
                icon: <Layers />,
                data:
                  roleTemplates.data?.pages
                    ?.map((page) => page?.Results.length)
                    .reduce((a, b) => a + b, 0) ?? 0,
                name: "Role Templates",
              },
              {
                icon: <HourglassBottom />,
                data:
                  pendingInvites.data?.pages
                    ?.map((page) => page?.length)
                    .reduce((a, b) => a + b, 0) ?? 0,
                name: "Pending Invites",
              },
            ]}
          />
        </Grid>
<<<<<<< HEAD
        {activeStep === 4 && (
          <Grid size={12}>
            <Button
              LinkComponent={Link}
              href="/tenant/gdap-management/invites/add"
              startIcon={<Add />}
              variant="contained"
            >
              Add a Tenant
            </Button>
          </Grid>
        )}
        {createDefaults && (
          <>
            <Grid size={12}>
              <Box>
                <Alert severity="warning">
                  You're missing the CIPP Default templates, to get started we'll need to create them.
                  <Button
                    size="small"
                    variant="outlined"
                    onClick={() =>
                      createCippDefaults.mutate({
                        url: "/api/ExecAddGDAPRole",
                        data: { TemplateId: "CIPP Defaults" },
                      })
                    }
                    sx={{ ml: 2 }}
                    startIcon={
                      <SvgIcon fontSize="small">
                        <PlusIcon />
                      </SvgIcon>
                    }
                  >
                    Create CIPP Defaults
                  </Button>
                </Alert>
              </Box>
            </Grid>
            <Grid size={12}>
              <Box>
                <CippApiResults apiObject={createCippDefaults} />
              </Box>
            </Grid>
          </>
        )}
=======
        <Grid size={12}>
          <Button
            LinkComponent={Link}
            href="/tenant/gdap-management/invites/add"
            startIcon={<Add />}
            variant="contained"
          >
            Add a Tenant
          </Button>
        </Grid>
>>>>>>> 8dfb8f52
        <Grid size={{ xs: 12, sm: 6 }}>
          <CippButtonCard
            title="GDAP Setup"
            cardSx={{ display: "flex", flexDirection: "column", height: "100%", width: "100%" }}
          >
            <WizardSteps
              activeStep={activeStep}
              orientation="vertical"
              steps={[
                {
                  title: "Map your Admin Roles",
                  description:
                    "Use CIPP to map Admin Roles to Security Groups in your partner tenant.",
                },
                {
                  title: "Create Role Templates",
                  description: "Create Templates for your Role Mappings.",
                },
                {
                  title: "Create Invites",
                  description: "Create invites based on your Role Templates.",
                },
                {
                  title: "Setup Complete",
                  description: "You're ready to start adding your tenants using CIPP.",
                },
              ]}
            />
          </CippButtonCard>
        </Grid>
        <Grid size={{ xs: 12, sm: 6 }}>
          <CippPermissionCheck type="GDAP" />
        </Grid>
      </Grid>
    </Container>
  );
};

Page.getLayout = (page) => (
  <DashboardLayout>
    <TabbedLayout tabOptions={tabOptions}>{page}</TabbedLayout>
  </DashboardLayout>
);

export default Page;<|MERGE_RESOLUTION|>--- conflicted
+++ resolved
@@ -144,54 +144,6 @@
             ]}
           />
         </Grid>
-<<<<<<< HEAD
-        {activeStep === 4 && (
-          <Grid size={12}>
-            <Button
-              LinkComponent={Link}
-              href="/tenant/gdap-management/invites/add"
-              startIcon={<Add />}
-              variant="contained"
-            >
-              Add a Tenant
-            </Button>
-          </Grid>
-        )}
-        {createDefaults && (
-          <>
-            <Grid size={12}>
-              <Box>
-                <Alert severity="warning">
-                  You're missing the CIPP Default templates, to get started we'll need to create them.
-                  <Button
-                    size="small"
-                    variant="outlined"
-                    onClick={() =>
-                      createCippDefaults.mutate({
-                        url: "/api/ExecAddGDAPRole",
-                        data: { TemplateId: "CIPP Defaults" },
-                      })
-                    }
-                    sx={{ ml: 2 }}
-                    startIcon={
-                      <SvgIcon fontSize="small">
-                        <PlusIcon />
-                      </SvgIcon>
-                    }
-                  >
-                    Create CIPP Defaults
-                  </Button>
-                </Alert>
-              </Box>
-            </Grid>
-            <Grid size={12}>
-              <Box>
-                <CippApiResults apiObject={createCippDefaults} />
-              </Box>
-            </Grid>
-          </>
-        )}
-=======
         <Grid size={12}>
           <Button
             LinkComponent={Link}
@@ -202,7 +154,6 @@
             Add a Tenant
           </Button>
         </Grid>
->>>>>>> 8dfb8f52
         <Grid size={{ xs: 12, sm: 6 }}>
           <CippButtonCard
             title="GDAP Setup"
