<<<<<<< HEAD
import { Box } from "@mui/material";
=======
import { Box, CircularProgress } from "@mui/material";
>>>>>>> 39d1dfda
import CippFormPage from "../../../../components/CippFormPages/CippFormPage";
import { Layout as DashboardLayout } from "/src/layouts/index.js";
import { useForm } from "react-hook-form";
import { useSettings } from "../../../../hooks/use-settings";
import CippAddGroupTemplateForm from "../../../../components/CippFormPages/CippAddGroupTemplateForm";
import { useRouter } from "next/router";
import { ApiGetCall } from "../../../../api/ApiCall";
import { useEffect } from "react";

const Page = () => {
  const userSettingsDefaults = useSettings();
  const router = useRouter();
  const { id } = router.query;

  const formControl = useForm({
    mode: "onChange",
    defaultValues: {
      tenantFilter: userSettingsDefaults.currentTenant,
    },
  });

  // Fetch template data
  const { data: template, isFetching } = ApiGetCall({
    url: `/api/ListGroupTemplates?id=${id}`,
    queryKey: `GroupTemplate-${id}`,
    waiting: !!id,
  });

  // Map groupType values to valid radio options
  const mapGroupType = (type) => {
    // Map of group types to the corresponding option value
    const groupTypeMap = {
      // Standard mappings
      azurerole: "azurerole",
      generic: "generic",
      m365: "m365",
      dynamic: "dynamic",
      dynamicdistribution: "dynamicdistribution",
      distribution: "distribution",
      security: "security",

      // Additional mappings from possible backend values
      Unified: "m365",
      Security: "generic",
      Distribution: "distribution",
      "Mail-enabled security": "security",
      "Mail Enabled Security": "security",
      "Azure Role Group": "azurerole",
      "Azure Active Directory Role Group": "azurerole",
      "Security Group": "generic",
      "Microsoft 365 Group": "m365",
      "Microsoft 365 (Unified)": "m365",
      "Dynamic Group": "dynamic",
      DynamicMembership: "dynamic",
      "Dynamic Distribution Group": "dynamicdistribution",
      DynamicDistribution: "dynamicdistribution",
      "Distribution List": "distribution",
    };

    // Return just the value for the radio group, not the label/value pair
    return groupTypeMap[type] || "generic"; // Default to generic if no mapping exists
  };

  // Set form values when template data is loaded
  useEffect(() => {
    if (template) {
      const templateData = template[0];

      // Make sure we have the necessary data before proceeding
      if (templateData) {
        formControl.reset({
          ...templateData,
          groupType: mapGroupType(templateData.groupType),
          tenantFilter: userSettingsDefaults.currentTenant,
        });
      }
    }
  }, [template, formControl, userSettingsDefaults.currentTenant]);

  return (
    <>
      <CippFormPage
        resetForm={false}
<<<<<<< HEAD
        queryKey={[`GroupTemplatesList`, `GroupTemplate-${id}`]}
=======
        queryKey={[`ListGroupTemplates`, `GroupTemplate-${id}`]}
>>>>>>> 39d1dfda
        formControl={formControl}
        title="Edit Group Template"
        backButtonTitle="Group Overview"
        postUrl="/api/AddGroupTemplate"
        isFetching={isFetching}
        backUrl="/identity/administration/group-templates"
      >
        {/* Add debugging output to check what values are set */}
        <pre style={{ display: "none" }}>{JSON.stringify(formControl.watch(), null, 2)}</pre>

        <Box sx={{ my: 2 }}>
          <CippAddGroupTemplateForm formControl={formControl} />
        </Box>
      </CippFormPage>
    </>
  );
};

Page.getLayout = (page) => <DashboardLayout>{page}</DashboardLayout>;

export default Page;<|MERGE_RESOLUTION|>--- conflicted
+++ resolved
@@ -1,8 +1,4 @@
-<<<<<<< HEAD
-import { Box } from "@mui/material";
-=======
 import { Box, CircularProgress } from "@mui/material";
->>>>>>> 39d1dfda
 import CippFormPage from "../../../../components/CippFormPages/CippFormPage";
 import { Layout as DashboardLayout } from "/src/layouts/index.js";
 import { useForm } from "react-hook-form";
@@ -86,11 +82,7 @@
     <>
       <CippFormPage
         resetForm={false}
-<<<<<<< HEAD
-        queryKey={[`GroupTemplatesList`, `GroupTemplate-${id}`]}
-=======
         queryKey={[`ListGroupTemplates`, `GroupTemplate-${id}`]}
->>>>>>> 39d1dfda
         formControl={formControl}
         title="Edit Group Template"
         backButtonTitle="Group Overview"
