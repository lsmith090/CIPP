import React from 'react'
import { useSelector } from 'react-redux'
<<<<<<< HEAD
import { CButton, CSpinner } from '@coreui/react'
=======
import { CippDatatable } from '../../../components/cipp'
import {
  CCard,
  CCardBody,
  CCardTitle,
  CCardHeader,
  CSpinner,
  CButton,
  CCallout,
} from '@coreui/react'
>>>>>>> e28c89bb
import { faTrash } from '@fortawesome/free-solid-svg-icons'
import { FontAwesomeIcon } from '@fortawesome/react-fontawesome'
import { CippPageList, ModalService } from 'src/components'
import { useLazyGenericGetRequestQuery } from 'src/store/api/app'

<<<<<<< HEAD
const Dropdown = (row, index, column) => {
  const [ExecuteGetRequest, GetRequestResult] = useLazyGenericGetRequestQuery()
  const handleDropdownConfirm = (apiurl) => {
    ExecuteGetRequest({ url: apiurl })
    //this isnt working all the way yet.
    ModalService.confirm({
      title: 'Results',
      body: (
        <div>
          {GetRequestResult.isSuccess && (
            <>
              <CSpinner />
            </>
          )}
          {GetRequestResult.isSuccess && GetRequestResult.data.Results}
        </div>
      ),
      confirmLabel: 'Continue',
    })
  }
  const handleDelete = (apiurl, message) => {
    ModalService.confirm({
      title: 'Confirm',
      body: <div>{message}</div>,
      onConfirm: () => handleDropdownConfirm(apiurl),
      confirmLabel: 'Continue',
      cancelLabel: 'Cancel',
    })
  }
  return (
    <CButton
      size="sm"
      variant="ghost"
      color="danger"
      onClick={() =>
        handleDelete(
          `api/RemoveStandard?ID=${row.displayName}`,
          `Are you sure you want to remove the standard for ${row.displayName}. Note that this does not revert the effects of the standard.`,
        )
      }
    >
      <FontAwesomeIcon icon={faTrash} />
    </CButton>
  )
}
const columns = [
  {
    name: 'Tenant Name',
    selector: (row) => row['displayName'],
    sortable: true,
  },
  {
    name: 'Standard',
    selector: (row) => row['standardName'],
    sortable: true,
  },
  {
    name: 'Applied By',
    selector: (row) => row['appliedBy'],
    sortable: true,
  },
  {
    name: 'Action',
    cell: Dropdown,
  },
]

=======
>>>>>>> e28c89bb
const TenantsList = () => {
  const [ExecuteGetRequest, getResults] = useLazyGenericGetRequestQuery()
  const Dropdown = (row, index, column) => {
    const handleDropdownEvent = (apiurl, message) => {
      ModalService.confirm({
        title: 'Confirm',
        body: <div>{message}</div>,
        onConfirm: () => ExecuteGetRequest({ path: apiurl }),
        confirmLabel: 'Continue',
        cancelLabel: 'Cancel',
      })
    }
    return (
      <CButton
        size="sm"
        variant="ghost"
        color="danger"
        onClick={() =>
          handleDropdownEvent(
            `api/RemoveStandard?ID=${row.displayName}`,
            'Do you want to delete the standard?',
          )
        }
      >
        <FontAwesomeIcon icon={faTrash} href="" />
      </CButton>
    )
  }
  const columns = [
    {
      name: 'Tenant Name',
      selector: (row) => row['displayName'],
      sortable: true,
    },
    {
      name: 'Standard',
      selector: (row) => row['standardName'],
      sortable: true,
    },
    {
      name: 'Applied By',
      selector: (row) => row['appliedBy'],
      sortable: true,
    },
    {
      name: 'Action',
      cell: Dropdown,
    },
  ]
  const tenant = useSelector((state) => state.app.currentTenant)

  return (
<<<<<<< HEAD
    <CippPageList
      title="Applied Standards"
      tenantSelector={false}
      datatable={{
        keyField: 'id',
        columns,
        reportName: `${tenant?.defaultDomainName}-AppliedStandards-List`,
        path: '/api/ListStandards',
        params: { TenantFilter: tenant?.defaultDomainName },
      }}
    />
=======
    <div>
      <CCard className="page-card">
        <CCardHeader>
          <CCardTitle className="text-primary">Applied Standards</CCardTitle>
        </CCardHeader>
        <CCardBody>
          {getResults.isFetching && (
            <CCallout color="info">
              <CSpinner>Loading</CSpinner>
            </CCallout>
          )}
          {getResults.isSuccess && <CCallout color="info">{getResults.data?.Results}</CCallout>}
          {getResults.isError && (
            <CCallout color="danger">Could not connect to API: {getResults.error.message}</CCallout>
          )}
          <CippDatatable
            keyField="id"
            reportName={`${tenant?.defaultDomainName}-AppliedStandards-List`}
            path="/api/ListStandards"
            columns={columns}
            params={{ TenantFilter: tenant?.defaultDomainName }}
          />
        </CCardBody>
      </CCard>
    </div>
>>>>>>> e28c89bb
  )
}

export default TenantsList<|MERGE_RESOLUTION|>--- conflicted
+++ resolved
@@ -1,102 +1,37 @@
 import React from 'react'
 import { useSelector } from 'react-redux'
-<<<<<<< HEAD
 import { CButton, CSpinner } from '@coreui/react'
-=======
-import { CippDatatable } from '../../../components/cipp'
-import {
-  CCard,
-  CCardBody,
-  CCardTitle,
-  CCardHeader,
-  CSpinner,
-  CButton,
-  CCallout,
-} from '@coreui/react'
->>>>>>> e28c89bb
 import { faTrash } from '@fortawesome/free-solid-svg-icons'
 import { FontAwesomeIcon } from '@fortawesome/react-fontawesome'
 import { CippPageList, ModalService } from 'src/components'
 import { useLazyGenericGetRequestQuery } from 'src/store/api/app'
 
-<<<<<<< HEAD
-const Dropdown = (row, index, column) => {
-  const [ExecuteGetRequest, GetRequestResult] = useLazyGenericGetRequestQuery()
-  const handleDropdownConfirm = (apiurl) => {
-    ExecuteGetRequest({ url: apiurl })
-    //this isnt working all the way yet.
-    ModalService.confirm({
-      title: 'Results',
-      body: (
-        <div>
-          {GetRequestResult.isSuccess && (
-            <>
-              <CSpinner />
-            </>
-          )}
-          {GetRequestResult.isSuccess && GetRequestResult.data.Results}
-        </div>
-      ),
-      confirmLabel: 'Continue',
-    })
-  }
-  const handleDelete = (apiurl, message) => {
-    ModalService.confirm({
-      title: 'Confirm',
-      body: <div>{message}</div>,
-      onConfirm: () => handleDropdownConfirm(apiurl),
-      confirmLabel: 'Continue',
-      cancelLabel: 'Cancel',
-    })
-  }
-  return (
-    <CButton
-      size="sm"
-      variant="ghost"
-      color="danger"
-      onClick={() =>
-        handleDelete(
-          `api/RemoveStandard?ID=${row.displayName}`,
-          `Are you sure you want to remove the standard for ${row.displayName}. Note that this does not revert the effects of the standard.`,
-        )
-      }
-    >
-      <FontAwesomeIcon icon={faTrash} />
-    </CButton>
-  )
-}
-const columns = [
-  {
-    name: 'Tenant Name',
-    selector: (row) => row['displayName'],
-    sortable: true,
-  },
-  {
-    name: 'Standard',
-    selector: (row) => row['standardName'],
-    sortable: true,
-  },
-  {
-    name: 'Applied By',
-    selector: (row) => row['appliedBy'],
-    sortable: true,
-  },
-  {
-    name: 'Action',
-    cell: Dropdown,
-  },
-]
-
-=======
->>>>>>> e28c89bb
 const TenantsList = () => {
-  const [ExecuteGetRequest, getResults] = useLazyGenericGetRequestQuery()
-  const Dropdown = (row, index, column) => {
-    const handleDropdownEvent = (apiurl, message) => {
+  const Actions = (row, index, column) => {
+    const [ExecuteGetRequest, GetRequestResult] = useLazyGenericGetRequestQuery()
+    const handleDeleteConfirm = (apiurl) => {
+      ExecuteGetRequest({ url: apiurl })
+      //this isnt working all the way yet.
+      ModalService.confirm({
+        title: 'Results',
+        body: (
+          <div>
+            {GetRequestResult.isSuccess && (
+              <>
+                <CSpinner />
+              </>
+            )}
+            {GetRequestResult.isSuccess && GetRequestResult.data.Results}
+          </div>
+        ),
+        confirmLabel: 'Continue',
+      })
+    }
+    const handleDelete = (apiurl, message) => {
       ModalService.confirm({
         title: 'Confirm',
         body: <div>{message}</div>,
-        onConfirm: () => ExecuteGetRequest({ path: apiurl }),
+        onConfirm: () => handleDeleteConfirm(apiurl),
         confirmLabel: 'Continue',
         cancelLabel: 'Cancel',
       })
@@ -107,13 +42,13 @@
         variant="ghost"
         color="danger"
         onClick={() =>
-          handleDropdownEvent(
+          handleDelete(
             `api/RemoveStandard?ID=${row.displayName}`,
-            'Do you want to delete the standard?',
+            `Are you sure you want to remove the standard for ${row.displayName}. Note that this does not revert the effects of the standard.`,
           )
         }
       >
-        <FontAwesomeIcon icon={faTrash} href="" />
+        <FontAwesomeIcon icon={faTrash} />
       </CButton>
     )
   }
@@ -135,13 +70,12 @@
     },
     {
       name: 'Action',
-      cell: Dropdown,
+      cell: Actions,
     },
   ]
   const tenant = useSelector((state) => state.app.currentTenant)
 
   return (
-<<<<<<< HEAD
     <CippPageList
       title="Applied Standards"
       tenantSelector={false}
@@ -153,33 +87,6 @@
         params: { TenantFilter: tenant?.defaultDomainName },
       }}
     />
-=======
-    <div>
-      <CCard className="page-card">
-        <CCardHeader>
-          <CCardTitle className="text-primary">Applied Standards</CCardTitle>
-        </CCardHeader>
-        <CCardBody>
-          {getResults.isFetching && (
-            <CCallout color="info">
-              <CSpinner>Loading</CSpinner>
-            </CCallout>
-          )}
-          {getResults.isSuccess && <CCallout color="info">{getResults.data?.Results}</CCallout>}
-          {getResults.isError && (
-            <CCallout color="danger">Could not connect to API: {getResults.error.message}</CCallout>
-          )}
-          <CippDatatable
-            keyField="id"
-            reportName={`${tenant?.defaultDomainName}-AppliedStandards-List`}
-            path="/api/ListStandards"
-            columns={columns}
-            params={{ TenantFilter: tenant?.defaultDomainName }}
-          />
-        </CCardBody>
-      </CCard>
-    </div>
->>>>>>> e28c89bb
   )
 }
 
