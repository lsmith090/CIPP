import React, { useState } from 'react'
import { CAlert, CButton, CCallout, CCol, CRow, CSpinner } from '@coreui/react'
import { Field, FormSpy } from 'react-final-form'
import { FontAwesomeIcon } from '@fortawesome/react-fontawesome'
<<<<<<< HEAD
import { faExclamationTriangle, faPlus } from '@fortawesome/free-solid-svg-icons'
import Wizard from 'src/components/layout/Wizard'
import PropTypes from 'prop-types'
import { RFFCFormInput } from 'src/components/forms/RFFComponents'
import { TenantSelector } from 'src/components/utilities/TenantSelector'
=======
import { faExclamationTriangle, faPlus, faTrash } from '@fortawesome/free-solid-svg-icons'
import Wizard from '../../../components/Wizard'
import PropTypes from 'prop-types'
import { RFFCFormInput } from '../../../components/RFFComponents'
import { CippTable, TenantSelector } from 'src/components/cipp'
import { CSVReader } from 'react-papaparse'
import { useLazyGenericPostRequestQuery } from 'src/store/api/app'
import { useSelector } from 'react-redux'
>>>>>>> 7f8931ea

const Error = ({ name }) => (
  <Field
    name={name}
    subscription={{ touched: true, error: true }}
    render={({ meta: { touched, error } }) =>
      touched && error ? (
        <CAlert color="danger">
          <FontAwesomeIcon icon={faExclamationTriangle} color="danger" />
          {error}
        </CAlert>
      ) : null
    }
  />
)

Error.propTypes = {
  name: PropTypes.string.isRequired,
}

const AddAPDevice = () => {
  const [genericPostRequest, postResults] = useLazyGenericPostRequestQuery()
  const [autopilotData, setAutopilotdata] = useState(false)
  const tableColumns = [
    {
      name: 'serialNumber',
      selector: (row) => row['SerialNumber'],
      sortable: true,
    },
    {
      name: 'Device Manufacturer',
      selector: (row) => row['oemManufacturerName'],
      sortable: true,
    },
    {
      name: 'Device Model',
      selector: (row) => row['modelName'],
      sortable: true,
    },
    {
      name: 'Windows Product ID',
      selector: (row) => row['productKey'],
      sortable: true,
    },
    {
      name: 'Hardware Hash',
      selector: (row) => row['hardwareHash'],
      sortable: true,
      width: '200px',
    },
    {
      name: 'Remove',
      button: true,
      cell: (row, index) => {
        return (
          <CButton onClick={() => handleRemove(row)} size="sm" variant="ghost" color="danger">
            <FontAwesomeIcon icon={faTrash} />
          </CButton>
        )
      },
    },
  ]

  const handleOnDrop = (data) => {
    const importdata = data.map((item) => {
      return {
        //Device serial number,Windows product ID,Hardware hash,Manufacturer name,Device Model
        SerialNumber: item.data['Device serial number'],
        productKey: item.data['Windows product ID'],
        hardwareHash: item.data['Hardware hash'],
        oemManufacturerName: item.data['Manufacturer name'],
        modelName: item.data['Device Model'],
      }
    })
    setAutopilotdata(importdata)
    console.log(importdata)
  }

  const handleOnError = (err, file, inputElem, reason) => {
    //set upload error
  }
  const tenantDomain = useSelector((state) => state.app.currentTenant.defaultDomainName)

  const handleSubmit = async (values) => {
    const shippedValues = {
      TenantFilter: tenantDomain,
      autopilotData,
      ...values,
    }
    //alert(JSON.stringify(values, null, 2))
    genericPostRequest({ path: '/api/AddAPDevice', values: shippedValues })
  }
  const addRowtoData = (values) => {
    setAutopilotdata((prevState) => {
      if (prevState) {
        return [values, ...prevState]
      } else {
        return [values]
      }
    })
  }
  const handleRemove = async (itemindex) => {
    //alert(JSON.stringify(values, null, 2))
    //find arr index, delete from state.
    console.log(itemindex)
    let RemovedItems = autopilotData.filter((item) => item !== itemindex)
    setAutopilotdata((prevState) => {
      return RemovedItems
    })
  }
  return (
    <Wizard onSubmit={handleSubmit} wizardTitle="Add Autopilot Device Wizard">
      <Wizard.Page
        title="Tenant Choice"
        description="Choose the tenant to add an Autopilot device to"
      >
        <center>
          <h3 className="text-primary">Step 1</h3>
          <h5 className="card-title mb-4">Choose a tenant</h5>
        </center>
        <hr className="my-4" />
        <Field name="selectedTenants">{(props) => <TenantSelector />}</Field>
        <Error name="selectedTenants" />
        <hr className="my-4" />
      </Wizard.Page>
      <Wizard.Page
        title="Enter Device Information"
        description="Enter the Autopilot device information"
      >
        <center>
          <h3 className="text-primary">Step 2</h3>
          <h5>Enter autopilot information</h5>
        </center>
        <hr className="my-4" />
        <div className="mb-2">
          <p>
            As a partner, you can register devices to Windows Autopilot using any one of these
            methods: Hardware Hash (available from OEM or on-device script) Combination of
            Manufacturer, Device Model, Device Serial Number Windows Product Key ID.
          </p>
          <p>You can also upload a CSV file if your vendor has supplied you with one.</p>
        </div>
        <CCol xs={'auto'}>
          <CSVReader
            onDrop={handleOnDrop}
            onError={handleOnError}
            config={{ header: true, skipEmptyLines: true }}
          >
            <span>Drop CSV file here or click to upload.</span>
          </CSVReader>
        </CCol>
        <br></br>
        <CRow>
          <CCol xs={'auto'}>
            <RFFCFormInput autoFocus name="SerialNumber" label="Serial Number" type="text" />
          </CCol>
          <CCol xs={'auto'}>
            <RFFCFormInput name="oemManufacturerName" label="Device Manufacturer" type="text" />
          </CCol>
          <CCol xs={'auto'}>
            <RFFCFormInput name="modelName" label="Device Model" type="text" />
          </CCol>
          <CCol xs={'auto'}>
            <RFFCFormInput name="productKey" label="Windows Product ID" type="text" />
          </CCol>
          <CCol xs={'auto'}>
            <RFFCFormInput name="hardwareHash" label="Hardware Hash" type="text" />
          </CCol>
          <CCol xs={'auto'} className="align-self-end">
            <FormSpy>
              {(props) => {
                /* eslint-disable react/prop-types */
                return (
                  <>
                    <CButton
                      onClick={() => addRowtoData(props.values)}
                      name="addButton"
                      className="mb-3"
                    >
                      <FontAwesomeIcon icon={faPlus} className="me-2" />
                      Add
                    </CButton>
                  </>
                )
              }}
            </FormSpy>
          </CCol>
        </CRow>
        <CRow>
          <CCol>
            {autopilotData && (
              <CippTable
                reportName="none"
                tableProps={{ subheader: false }}
                data={autopilotData}
                columns={tableColumns}
              />
            )}
          </CCol>
        </CRow>

        <hr className="my-4" />
      </Wizard.Page>
      <Wizard.Page
        title="Offboarding Settings"
        description="Add a tag, group, or other info to this request"
      >
        <center>
          <h3 className="text-primary">Step 3</h3>
          <h5>Choose options</h5>
        </center>
        <hr className="my-4" />
        <div className="mb-2">
          <CCol md={6}>
            <RFFCFormInput
              name="GroupName"
              label="Group Name"
              type="text"
              placeholder="Leave blank"
            />
          </CCol>
        </div>
        <hr className="my-4" />
      </Wizard.Page>
      <Wizard.Page title="Review and Confirm" description="Confirm the settings to apply">
        <center>
          <h3 className="text-primary">Step 4</h3>
          <h5 className="mb-4">Confirm and apply</h5>
          <hr className="my-4" />
          {postResults.isFetching && (
            <CCallout color="info">
              <CSpinner>Loading</CSpinner>
            </CCallout>
          )}
          {postResults.isSuccess && <CCallout color="success">{postResults.data.Results}</CCallout>}
          {autopilotData && (
            <CippTable
              reportName="none"
              tableProps={{ subheader: false }}
              data={autopilotData}
              columns={tableColumns}
            />
          )}
        </center>
        <hr className="my-4" />
      </Wizard.Page>
    </Wizard>
  )
}

export default AddAPDevice<|MERGE_RESOLUTION|>--- conflicted
+++ resolved
@@ -2,13 +2,6 @@
 import { CAlert, CButton, CCallout, CCol, CRow, CSpinner } from '@coreui/react'
 import { Field, FormSpy } from 'react-final-form'
 import { FontAwesomeIcon } from '@fortawesome/react-fontawesome'
-<<<<<<< HEAD
-import { faExclamationTriangle, faPlus } from '@fortawesome/free-solid-svg-icons'
-import Wizard from 'src/components/layout/Wizard'
-import PropTypes from 'prop-types'
-import { RFFCFormInput } from 'src/components/forms/RFFComponents'
-import { TenantSelector } from 'src/components/utilities/TenantSelector'
-=======
 import { faExclamationTriangle, faPlus, faTrash } from '@fortawesome/free-solid-svg-icons'
 import Wizard from '../../../components/Wizard'
 import PropTypes from 'prop-types'
@@ -17,7 +10,6 @@
 import { CSVReader } from 'react-papaparse'
 import { useLazyGenericPostRequestQuery } from 'src/store/api/app'
 import { useSelector } from 'react-redux'
->>>>>>> 7f8931ea
 
 const Error = ({ name }) => (
   <Field
