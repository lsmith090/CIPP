import React from 'react'
import { CDropdown, CDropdownItem, CDropdownMenu, CDropdownToggle } from '@coreui/react'
import TenantSelector from 'src/components/cipp/TenantSelector'
import { useDispatch, useSelector } from 'react-redux'
import {
  faUser,
  faCog,
  faBars,
  faUserTimes,
  faKey,
  faBan,
  faExchangeAlt,
  faSync,
} from '@fortawesome/free-solid-svg-icons'
import { FontAwesomeIcon } from '@fortawesome/react-fontawesome'
import { CippDatatable, cellBooleanFormatter } from '../../../components/cipp'
import { setModalContent } from 'src/store/features/modal'
import { CCard, CCardBody, CCardHeader, CCardTitle, CSpinner } from '@coreui/react'
import { useLazyGenericGetRequestQuery } from '../../../store/api/app'
const Dropdown = (row, rowIndex, formatExtraData) => {
  const tenant = useSelector((state) => state.app.currentTenant)
  const dispatch = useDispatch()
  const [ExecuteGetRequest, GetRequestResult] = useLazyGenericGetRequestQuery()
  const handleDropdownConfirm = (apiurl) => {
    ExecuteGetRequest({ url: apiurl })
    //this isnt working all the way yet.
    dispatch(
      setModalContent({
        componentType: 'ok',
        title: 'Results',
        body: (
          <div>
            {GetRequestResult.isSuccess && (
              <>
                <CSpinner />
              </>
            )}
            {GetRequestResult.isSuccess && GetRequestResult.data.Results}
          </div>
        ),
        confirmLabel: 'Continue',
        visible: true,
      }),
    )
  }
  const handleDropdownEvent = (apiurl, message) => {
    dispatch(
      setModalContent({
        componentType: 'confirm',
        title: 'Confirm',
        body: <div>{message}</div>,
        onConfirm: () => handleDropdownConfirm(apiurl),
        confirmLabel: 'Continue',
        cancelLabel: 'Cancel',
        visible: true,
      }),
    )
  }

  return (
    <CDropdown>
      <CDropdownToggle size="sm" color="link">
        <FontAwesomeIcon icon={faBars} />
      </CDropdownToggle>
<<<<<<< HEAD
      <CDropdownMenu style={{ position: 'fixed', right: 0, zIndex: 1000 }}>
        <CDropdownItem href="#">
          <Link
            className="dropdown-item"
            to={`/identity/administration/users/view?userId=${row.id}&tenantDomain=${tenant.defaultDomainName}`}
          >
            <FontAwesomeIcon icon={faUser} className="me-2" />
            View User
          </Link>
=======
      <CDropdownMenu>
        <CDropdownItem
          href={`/identity/administration/users/view?userId=${row.id}&tenantDomain=${tenant.defaultDomainName}`}
        >
          <FontAwesomeIcon icon={faUser} />
          View User
>>>>>>> 3333d3c9
        </CDropdownItem>
        <CDropdownItem
          href={`/identity/administration/users/edit?userId=${row.id}&tenantDomain=${tenant.defaultDomainName}`}
        >
          <FontAwesomeIcon icon={faCog} size="sm" />
          Edit User
        </CDropdownItem>
        <CDropdownItem href={`/identity/administration/ViewBec`}>
          <FontAwesomeIcon icon={faUser} />
          Research Compromised Account
        </CDropdownItem>
        <CDropdownItem
          onClick={() =>
            handleDropdownEvent(
              `/api/ExecSendPush?TenantFilter=${tenant.defaultDomainName}&UserEmail=${row.mail}`,
              `Are you sure you want to send a multifactor push to ${row.displayName}?`,
            )
          }
          href="#"
        >
          <FontAwesomeIcon icon={faExchangeAlt} />
          Send MFA Push To User
        </CDropdownItem>
        <CDropdownItem
          onClick={() =>
            handleDropdownEvent(
              `api/ExecConvertToSharedMailbox?TenantFilter=${tenant.defaultDomainName}&ID=${row.id}`,
              `Are you sure you want to convert ${row.displayName} to a shared mailbox?`,
            )
          }
          href="#"
        >
          <FontAwesomeIcon icon={faSync} />
          Convert To Shared
        </CDropdownItem>
        <CDropdownItem
          onClick={() =>
            handleDropdownEvent(
              `api/ExecDisableUser?TenantFilter=${tenant.defaultDomainName}&ID=${row.id}`,
              `Are you sure you want to block sign in for ${row.displayName}?`,
            )
          }
          href="#"
        >
          <FontAwesomeIcon icon={faBan} />
          Block Sign-in
        </CDropdownItem>
        <CDropdownItem
          onClick={() =>
            handleDropdownEvent(
              `api/ExecResetPass?MustChange=true&TenantFilter=${tenant.defaultDomainName}&ID=${row.id}`,
              `Are you sure you want to reset the password for ${row.displayName}?`,
            )
          }
          href="#"
        >
          <FontAwesomeIcon icon={faKey} />
          Reset Password (Must Change)
        </CDropdownItem>
        <CDropdownItem
          onClick={() =>
            handleDropdownEvent(
              `api/ExecResetPass?MustChange=false&TenantFilter=${tenant.defaultDomainName}&ID=${row.id}`,
              `Are you sure you want to reset the password for ${row.displayName}?`,
            )
          }
          href="#"
        >
          <FontAwesomeIcon icon={faKey} />
          Reset Password
        </CDropdownItem>
        <CDropdownItem
          onClick={() =>
            handleDropdownEvent(
              `api/RemoveUser?TenantFilter=${tenant.defaultDomainName}&ID=${row.id}`,
              `Are you sure you want to delete ${row.displayName}?`,
            )
          }
          href="#"
        >
          <FontAwesomeIcon icon={faUserTimes} />
          Delete User
        </CDropdownItem>
      </CDropdownMenu>
    </CDropdown>
  )
}

const columns = [
  {
    name: 'Display Name',
    selector: (row) => row['displayName'],
    sortable: true,
    exportselector: 'displayName',
  },
  {
    name: 'Email',
    selector: (row) => row['mail'],
    sortable: true,
    exportselector: 'mail',
  },
  {
    name: 'User Type',
    selector: (row) => row['userType'],
    sortable: true,
    exportselector: 'userType',
  },
  {
    name: 'Account Enabled',
    selector: (row) => row['accountEnabled'],
    cell: cellBooleanFormatter(),
    sortable: true,
    exportselector: 'accountEnabled',
  },
  {
    name: 'On Premise Sync',
    selector: (row) => row['onPremisesSyncEnabled'],
    cell: cellBooleanFormatter(),
    sortable: true,
    exportselector: 'onPremisesSyncEnabled',
  },
  {
    name: 'Licenses',
    selector: (row) => 'Click to Expand',
    exportselector: 'LicJoined',
  },
  {
    name: 'id',
    selector: (row) => row['id'],
    omit: true,
  },
  {
    name: 'Action',
    button: true,
    cell: Dropdown,
  },
]

const Users = () => {
  const tenant = useSelector((state) => state.app.currentTenant)

  // eslint-disable-next-line react/prop-types
  const ExpandedComponent = ({ data }) => (
    //why not in table?
    // eslint-disable-next-line react/prop-types
    <pre>{JSON.stringify(data.LicJoined, null, 2)}</pre>
  )

  return (
    <div>
      <TenantSelector />
      <hr />
      <CCard>
        <CCardHeader>
          <CCardTitle className="text-primary">Users list</CCardTitle>
        </CCardHeader>
        <CCardBody>
          {Object.keys(tenant).length === 0 && <span>Select a tenant to get started.</span>}
          <CippDatatable
            tableProps={{
              expandableRows: true,
              expandableRowsComponent: ExpandedComponent,
              expandOnRowClicked: true,
              responsive: false,
            }}
            reportName={`${tenant?.defaultDomainName}-Users`}
            path="/api/ListUsers"
            columns={columns}
            params={{ TenantFilter: tenant?.defaultDomainName }}
          />
        </CCardBody>
      </CCard>
    </div>
  )
}

export default Users<|MERGE_RESOLUTION|>--- conflicted
+++ resolved
@@ -62,24 +62,12 @@
       <CDropdownToggle size="sm" color="link">
         <FontAwesomeIcon icon={faBars} />
       </CDropdownToggle>
-<<<<<<< HEAD
-      <CDropdownMenu style={{ position: 'fixed', right: 0, zIndex: 1000 }}>
-        <CDropdownItem href="#">
-          <Link
-            className="dropdown-item"
-            to={`/identity/administration/users/view?userId=${row.id}&tenantDomain=${tenant.defaultDomainName}`}
-          >
-            <FontAwesomeIcon icon={faUser} className="me-2" />
-            View User
-          </Link>
-=======
       <CDropdownMenu>
         <CDropdownItem
           href={`/identity/administration/users/view?userId=${row.id}&tenantDomain=${tenant.defaultDomainName}`}
         >
           <FontAwesomeIcon icon={faUser} />
           View User
->>>>>>> 3333d3c9
         </CDropdownItem>
         <CDropdownItem
           href={`/identity/administration/users/edit?userId=${row.id}&tenantDomain=${tenant.defaultDomainName}`}
