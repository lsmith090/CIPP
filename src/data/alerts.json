--- conflicted
+++ resolved
@@ -81,15 +81,14 @@
     "recommendedRunInterval": "1d"
   },
   {
-<<<<<<< HEAD
+    "name": "AppleTerms",
+    "label": "Alert on new Apple Business Manager terms",
+    "recommendedRunInterval": "30d"
+  },
+  {
     "name": "AppCertificateExpiry ",
     "label": "Alert on expiring application certificates",
     "recommendedRunInterval": "1d"
-=======
-    "name": "AppleTerms",
-    "label": "Alert on new Apple Business Manager terms",
-    "recommendedRunInterval": "30d"
->>>>>>> a7be37b7
   },
   {
     "name": "ApnCertExpiry",
