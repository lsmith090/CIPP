--- conflicted
+++ resolved
@@ -217,13 +217,8 @@
                                         href="index.html?page=DomainAnalyserList">Domains Analyser</a>
                                     <a class="nav-link" apilink="CheckDomain"
                                         href="index.html?page=CheckDomain">Individual Domain Check</a>
-<<<<<<< HEAD
                                         <a class="nav-link" apilink="AlertsList"
                                         href="index.html?page=AlertsList">Alerts List (Alpha)</a>
-=======
-                                    <a class="nav-link" apilink="ALERTSview" href="index.html?page=ALERTSview">Alerts
-                                        List (Alpha)</a>
->>>>>>> ac20cce5
                                 </nav>
                             </div>
                         </section>
