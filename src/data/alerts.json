[
  {
    "name": "MFAAlertUsers",
    "label": "Alert on users without any form of MFA",
    "recommendedRunInterval": "1d"
  },
  {
    "name": "MFAAdmins",
    "label": "Alert on admins without any form of MFA",
    "recommendedRunInterval": "1d"
  },
  {
    "name": "NoCAConfig",
    "label": "Alert on tenants without a Conditional Access policy, while having Conditional Access licensing available.",
    "recommendedRunInterval": "1d"
  },
  {
    "name": "AdminPassword",
    "label": "Alert on changed admin Passwords",
    "recommendedRunInterval": "30m"
  },
  {
    "name": "InactiveLicensedUsers",
    "label": "Alert on licensed users that have not logged in for 90 days",
    "requiresInput": true,
    "inputType": "switch",
    "inputLabel": "Exclude disabled users?",
    "inputName": "InactiveLicensedUsersExcludeDisabled",
    "recommendedRunInterval": "1d"
  },
  {
    "name": "EntraConnectSyncStatus",
    "label": "Alert if Entra Connect sync is enabled and has not run in the last X hours",
    "requiresInput": true,
    "inputType": "number",
    "inputLabel": "Hours(Default:72)",
    "inputName": "EntraConnectSyncStatusHours",
    "recommendedRunInterval": "1d"
  },
  {
    "name": "QuotaUsed",
    "label": "Alert on % mailbox quota used",
    "requiresInput": true,
    "inputType": "textField",
    "inputLabel": "Enter quota percentage",
    "inputName": "QuotaUsedQuota",
    "recommendedRunInterval": "4h"
  },
  {
    "name": "SharePointQuota",
    "label": "Alert on % SharePoint quota used",
    "requiresInput": true,
    "inputType": "textField",
    "inputLabel": "Enter quota percentage",
    "inputName": "SharePointQuota",
    "recommendedRunInterval": "4h"
  },
  {
    "name": "OneDriveQuota",
    "label": "Alert on % OneDrive quota used",
    "requiresInput": true,
    "inputType": "textField",
    "inputLabel": "Enter quota percentage (default: 90)",
    "inputName": "OneDriveQuota",
    "recommendedRunInterval": "4h"
  },
  {
    "name": "ExpiringLicenses",
    "label": "Alert on licenses expiring in 30 days",
    "recommendedRunInterval": "7d"
  },
  {
    "name": "NewAppApproval",
    "label": "Alert on new apps in the application approval list",
    "recommendedRunInterval": "30m"
  },
  {
    "name": "SecDefaultsUpsell",
    "label": "Alert on Security Defaults automatic enablement",
    "recommendedRunInterval": "1d"
  },
  {
    "name": "DefenderStatus",
    "label": "Alert if Defender is not running (Tenant must be on-boarded in Lighthouse)",
    "recommendedRunInterval": "4h"
  },
  {
    "name": "DefenderMalware",
    "label": "Alert on Defender Malware found  (Tenant must be on-boarded in Lighthouse)",
    "recommendedRunInterval": "4h"
  },
  {
    "name": "DefenderIncidents",
    "label": "Alert on new Defender Incidents found",
    "recommendedRunInterval": "4h"
  },
  {
    "name": "UnusedLicenses",
    "label": "Alert on unused licenses",
    "recommendedRunInterval": "1d"
  },
  {
    "name": "OverusedLicenses",
    "label": "Alert on overused licenses",
    "recommendedRunInterval": "7d"
  },
  {
    "name": "EntraLicenseUtilization",
    "label": "Alert on Entra ID P1/P2 license over-utilization",
    "recommendedRunInterval": "7d",
    "requiresInput": true,
    "inputType": "textField",
    "inputLabel": "Alert when utilization exceeds % (default: 110)",
    "inputName": "EntraLicenseUtilizationThreshold"
  },
  {
    "name": "AppSecretExpiry",
    "label": "Alert on expiring application secrets",
    "recommendedRunInterval": "1d"
  },
  {
    "name": "AppleTerms",
    "label": "Alert on new Apple Business Manager terms",
    "recommendedRunInterval": "30d"
  },
  {
    "name": "AppCertificateExpiry",
    "label": "Alert on expiring application certificates",
    "recommendedRunInterval": "1d"
  },
  {
    "name": "ApnCertExpiry",
    "label": "Alert on expiring APN certificates",
    "recommendedRunInterval": "1d"
  },
  {
    "name": "VppTokenExpiry",
    "label": "Alert on expiring VPP tokens",
    "recommendedRunInterval": "1d"
  },
  {
    "name": "DepTokenExpiry",
    "label": "Alert on expiring DEP tokens",
    "recommendedRunInterval": "1d"
  },
  {
    "name": "SoftDeletedMailboxes",
    "label": "Alert on soft deleted mailboxes",
    "recommendedRunInterval": "1d"
  },
  {
    "name": "DeviceCompliance",
    "label": "Alert on device compliance issues",
    "recommendedRunInterval": "4h"
  },
  {
    "name": "BreachAlert",
    "label": "Alert on (new) potentially breached passwords. Generates an alert if a password is found to be breached.",
    "recommendedRunInterval": "7d"
  },
  {
    "name": "HuntressRogueApps",
    "label": "Alert on Huntress Rogue Apps detected",
    "recommendedRunInterval": "4h",
    "description": "Huntress has provided a repository of known rogue apps that are commonly used in BEC, data exfiltration and other Microsoft 365 attacks. This alert will notify you if any of these apps are detected in the selected tenant(s). For more information, see <a href='https://huntresslabs.github.io/rogueapps/' target='_blank'>https://huntresslabs.github.io/rogueapps/</a>.",
    "requiresInput": true,
    "inputType": "switch",
    "inputLabel": "Ignore Disabled Apps?",
    "inputName": "IgnoreDisabledApps"
  },
  {
    "name": "TERRL",
    "label": "Alert when Tenant External Recipient Rate Limit exceeds X %",
    "requiresInput": true,
    "inputType": "number",
    "inputLabel": "Alert % (default: 80)",
    "inputName": "TERRLThreshold",
    "recommendedRunInterval": "1h",
    "description": "Monitors tenant outbound email volume against Microsoft's TERRL limits. Tenant data is updated every hour."
  },
  {
<<<<<<< HEAD
    "name": "NewRiskyUsers",
    "label": "Alert on new risky users (P2 License Required)",
    "recommendedRunInterval": "30m",
    "description": "Monitors for new risky users in the tenant. Risky users are defined as users who have performed actions that are considered risky, such as password resets, MFA failures, or suspicious activity."
=======
    "name": "LowDomainScore",
    "label": "Alert on domains with low security score",
    "requiresInput": true,
    "inputType": "number",
    "inputLabel": "Alert when score is below % (default: 70)",
    "inputName": "InputValue",
    "recommendedRunInterval": "7d",
    "description": "Monitors domain security scores from the DomainAnalyser and alerts when scores fall below the specified threshold."
  },
  {
    "name": "GlobalAdminNoAltEmail",
    "label": "Alert on Global Admin accounts without alternate email address",
    "recommendedRunInterval": "7d",
    "description": "Monitors Global Admin accounts and alerts when they don't have an alternate email address set, which is important for password recovery of key accounts."
>>>>>>> 157835d9
  }
]<|MERGE_RESOLUTION|>--- conflicted
+++ resolved
@@ -179,12 +179,6 @@
     "description": "Monitors tenant outbound email volume against Microsoft's TERRL limits. Tenant data is updated every hour."
   },
   {
-<<<<<<< HEAD
-    "name": "NewRiskyUsers",
-    "label": "Alert on new risky users (P2 License Required)",
-    "recommendedRunInterval": "30m",
-    "description": "Monitors for new risky users in the tenant. Risky users are defined as users who have performed actions that are considered risky, such as password resets, MFA failures, or suspicious activity."
-=======
     "name": "LowDomainScore",
     "label": "Alert on domains with low security score",
     "requiresInput": true,
@@ -199,6 +193,12 @@
     "label": "Alert on Global Admin accounts without alternate email address",
     "recommendedRunInterval": "7d",
     "description": "Monitors Global Admin accounts and alerts when they don't have an alternate email address set, which is important for password recovery of key accounts."
->>>>>>> 157835d9
+  },
+  {
+    
+    "name": "NewRiskyUsers",
+    "label": "Alert on new risky users (P2 License Required)",
+    "recommendedRunInterval": "30m",
+    "description": "Monitors for new risky users in the tenant. Risky users are defined as users who have performed actions that are considered risky, such as password resets, MFA failures, or suspicious activity."
   }
 ]