--- conflicted
+++ resolved
@@ -20,11 +20,8 @@
         },
         'success': function (data) {
             data.forEach(function (item) {
-<<<<<<< HEAD
                 tenants.push(item);
-=======
                 $("#exampleDataList").prop("disabled", false);
->>>>>>> aa16313b
                 var option = document.createElement('option');
                 option.value = item.defaultDomainName;
                 option.text = item.displayName;
