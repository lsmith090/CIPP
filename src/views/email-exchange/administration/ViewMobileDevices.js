import React from 'react'
import { useSelector } from 'react-redux'
<<<<<<< HEAD
import { CDropdown, CDropdownItem, CDropdownMenu, CDropdownToggle } from '@coreui/react'
import { cellBooleanFormatter } from '../../../components/cipp'
import { FontAwesomeIcon } from '@fortawesome/react-fontawesome'
import { faUser, faBars } from '@fortawesome/free-solid-svg-icons'
import { Link } from 'react-router-dom'
import { CippPageList } from 'src/components'

const dropdown = (row, rowIndex, formatExtraData) => (
  <CDropdown direction="dropstart" placement="left-start">
    <CDropdownToggle size="sm" color="link">
      <FontAwesomeIcon icon={faBars} />
    </CDropdownToggle>
    <CDropdownMenu>
      <CDropdownItem href="#">
        <Link className="dropdown-item" to={`/email/administration/edit-contact`}>
          <FontAwesomeIcon icon={faUser} className="me-2" />
          Edit Contact
        </Link>
      </CDropdownItem>
    </CDropdownMenu>
  </CDropdown>
)
=======
import TenantSelector from '../../../components/cipp/TenantSelector'
import CippDatatable from '../../../components/cipp/CippDatatable'
import { CCard, CCardBody, CCardHeader, CCardTitle } from '@coreui/react'

import useQuery from 'src/hooks/useQuery'
>>>>>>> 92db291e

//TODO: Add CellBoolean
const columns = [
  {
    selector: (row) => row['clientType'],
    name: 'Client Type',
    sortable: true,
  },
  {
    selector: (row) => row['clientVersion'],
    name: 'Client Version',
    sortable: true,
  },
  {
    selector: (row) => row['deviceAccessState'],
    name: 'Access State',
    sortable: true,
  },
  {
    selector: (row) => row['deviceFriendlyName'],
    name: 'Friendly Name',
    sortable: true,
  },
  {
    selector: (row) => row['deviceModel'],
    name: 'Model',
    sortable: true,
  },
  {
    selector: (row) => row['deviceOS'],
    name: 'OS',
    sortable: true,
  },
  {
    selector: (row) => row['deviceType'],
    name: 'Device Type',
    sortable: true,
  },
  {
    selector: (row) => row['firstSync'],
    name: 'First Sync',
    sortable: true,
  },
  {
    selector: (row) => row['lastSyncAttempt'],
    name: 'Last Sync Attempt',
    sortable: true,
  },
  {
    selector: (row) => row['lastSuccessSync'],
    name: 'Last Succesfull Sync',
    sortable: true,
  },
  {
    selector: (row) => row['status'],
    name: 'Status',
    sortable: true,
  },
]

const MobileDeviceList = () => {
  let query = useQuery()
  const userId = query.get('UserID')
  const tenant = useSelector((state) => state.app.currentTenant)

  return (
<<<<<<< HEAD
    <CippPageList
      title="Mobile Devices"
      datatable={{
        keyField: 'id',
        reportName: `${tenant?.defaultDomainName}-MobileDevices-List`,
        path: '/api/ListMailboxMobileDevices',
        columns,
        params: { TenantFilter: tenant?.defaultDomainName },
      }}
    />
=======
    <div>
      <TenantSelector />
      <hr />
      <CCard className="page-card">
        <CCardHeader>
          <CCardTitle className="text-primary">Mobile Devices</CCardTitle>
        </CCardHeader>
        <CCardBody>
          {Object.keys(tenant).length === 0 && <span>Select a tenant to get started.</span>}
          <CippDatatable
            keyField="id"
            reportName={`${tenant?.defaultDomainName} Mailbox list`}
            path="/api/ListMailboxMobileDevices"
            columns={columns}
            params={{ TenantFilter: tenant?.defaultDomainName, mailbox: userId }}
          />
        </CCardBody>
      </CCard>
    </div>
>>>>>>> 92db291e
  )
}

export default MobileDeviceList<|MERGE_RESOLUTION|>--- conflicted
+++ resolved
@@ -1,35 +1,7 @@
 import React from 'react'
 import { useSelector } from 'react-redux'
-<<<<<<< HEAD
-import { CDropdown, CDropdownItem, CDropdownMenu, CDropdownToggle } from '@coreui/react'
-import { cellBooleanFormatter } from '../../../components/cipp'
-import { FontAwesomeIcon } from '@fortawesome/react-fontawesome'
-import { faUser, faBars } from '@fortawesome/free-solid-svg-icons'
-import { Link } from 'react-router-dom'
+import useQuery from 'src/hooks/useQuery'
 import { CippPageList } from 'src/components'
-
-const dropdown = (row, rowIndex, formatExtraData) => (
-  <CDropdown direction="dropstart" placement="left-start">
-    <CDropdownToggle size="sm" color="link">
-      <FontAwesomeIcon icon={faBars} />
-    </CDropdownToggle>
-    <CDropdownMenu>
-      <CDropdownItem href="#">
-        <Link className="dropdown-item" to={`/email/administration/edit-contact`}>
-          <FontAwesomeIcon icon={faUser} className="me-2" />
-          Edit Contact
-        </Link>
-      </CDropdownItem>
-    </CDropdownMenu>
-  </CDropdown>
-)
-=======
-import TenantSelector from '../../../components/cipp/TenantSelector'
-import CippDatatable from '../../../components/cipp/CippDatatable'
-import { CCard, CCardBody, CCardHeader, CCardTitle } from '@coreui/react'
-
-import useQuery from 'src/hooks/useQuery'
->>>>>>> 92db291e
 
 //TODO: Add CellBoolean
 const columns = [
@@ -96,7 +68,6 @@
   const tenant = useSelector((state) => state.app.currentTenant)
 
   return (
-<<<<<<< HEAD
     <CippPageList
       title="Mobile Devices"
       datatable={{
@@ -107,27 +78,6 @@
         params: { TenantFilter: tenant?.defaultDomainName },
       }}
     />
-=======
-    <div>
-      <TenantSelector />
-      <hr />
-      <CCard className="page-card">
-        <CCardHeader>
-          <CCardTitle className="text-primary">Mobile Devices</CCardTitle>
-        </CCardHeader>
-        <CCardBody>
-          {Object.keys(tenant).length === 0 && <span>Select a tenant to get started.</span>}
-          <CippDatatable
-            keyField="id"
-            reportName={`${tenant?.defaultDomainName} Mailbox list`}
-            path="/api/ListMailboxMobileDevices"
-            columns={columns}
-            params={{ TenantFilter: tenant?.defaultDomainName, mailbox: userId }}
-          />
-        </CCardBody>
-      </CCard>
-    </div>
->>>>>>> 92db291e
   )
 }
 
