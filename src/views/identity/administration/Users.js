import React from 'react'
import { CDropdown, CDropdownItem, CDropdownMenu, CDropdownToggle } from '@coreui/react'
import { useDispatch, useSelector } from 'react-redux'
import {
  faUser,
  faCog,
  faBars,
  faUserTimes,
  faKey,
  faBan,
  faExchangeAlt,
  faSync,
} from '@fortawesome/free-solid-svg-icons'
import { FontAwesomeIcon } from '@fortawesome/react-fontawesome'
import { cellBooleanFormatter } from '../../../components/cipp'
import { setModalContent } from 'src/store/features/modal'
import { CSpinner } from '@coreui/react'
import { useLazyGenericGetRequestQuery } from '../../../store/api/app'
import { CippPageList } from '../../../components'
import { TitleButton } from '../../../components/cipp'

const Dropdown = (row, rowIndex, formatExtraData) => {
  const tenant = useSelector((state) => state.app.currentTenant)
  const dispatch = useDispatch()
  const [ExecuteGetRequest, GetRequestResult] = useLazyGenericGetRequestQuery()
  const handleDropdownConfirm = (apiurl) => {
    ExecuteGetRequest({ url: apiurl })
    //this isnt working all the way yet.
    dispatch(
      setModalContent({
        componentType: 'ok',
        title: 'Results',
        body: (
          <div>
            {GetRequestResult.isSuccess && (
              <>
                <CSpinner />
              </>
            )}
            {GetRequestResult.isSuccess && GetRequestResult.data.Results}
          </div>
        ),
        confirmLabel: 'Continue',
        visible: true,
      }),
    )
  }
  const handleDropdownEvent = (apiurl, message) => {
    dispatch(
      setModalContent({
        componentType: 'confirm',
        title: 'Confirm',
        body: <div>{message}</div>,
        onConfirm: () => handleDropdownConfirm(apiurl),
        confirmLabel: 'Continue',
        cancelLabel: 'Cancel',
        visible: true,
      }),
    )
  }

  return (
    <CDropdown>
      <CDropdownToggle size="sm" color="link">
        <FontAwesomeIcon icon={faBars} />
      </CDropdownToggle>
      <CDropdownMenu>
        <CDropdownItem
          href={`/identity/administration/users/view?userId=${row.id}&tenantDomain=${tenant.defaultDomainName}`}
        >
<<<<<<< HEAD
          <FontAwesomeIcon icon={faUser} fixedWidth className="me-2" />
=======
          <FontAwesomeIcon className="pr-1" icon={faUser} />
>>>>>>> 030de771
          View User
        </CDropdownItem>
        <CDropdownItem
          href={`/identity/administration/users/edit?userId=${row.id}&tenantDomain=${tenant.defaultDomainName}`}
        >
          <FontAwesomeIcon icon={faCog} fixedWidth className="me-2" />
          Edit User
        </CDropdownItem>
        <CDropdownItem href={`/identity/administration/ViewBec`}>
          <FontAwesomeIcon icon={faUser} fixedWidth className="me-2" />
          Research Compromised Account
        </CDropdownItem>
        <CDropdownItem
          onClick={() =>
            handleDropdownEvent(
              `/api/ExecSendPush?TenantFilter=${tenant.defaultDomainName}&UserEmail=${row.mail}`,
              `Are you sure you want to send a multifactor push to ${row.displayName}?`,
            )
          }
          href="#"
        >
          <FontAwesomeIcon icon={faExchangeAlt} fixedWidth className="me-2" />
          Send MFA Push To User
        </CDropdownItem>
        <CDropdownItem
          onClick={() =>
            handleDropdownEvent(
              `api/ExecConvertToSharedMailbox?TenantFilter=${tenant.defaultDomainName}&ID=${row.id}`,
              `Are you sure you want to convert ${row.displayName} to a shared mailbox?`,
            )
          }
          href="#"
        >
          <FontAwesomeIcon icon={faSync} fixedWidth className="me-2" />
          Convert To Shared
        </CDropdownItem>
        <CDropdownItem
          onClick={() =>
            handleDropdownEvent(
              `api/ExecDisableUser?TenantFilter=${tenant.defaultDomainName}&ID=${row.id}`,
              `Are you sure you want to block sign in for ${row.displayName}?`,
            )
          }
          href="#"
        >
          <FontAwesomeIcon icon={faBan} fixedWidth className="me-2" />
          Block Sign-in
        </CDropdownItem>
        <CDropdownItem
          onClick={() =>
            handleDropdownEvent(
              `api/ExecResetPass?MustChange=true&TenantFilter=${tenant.defaultDomainName}&ID=${row.id}`,
              `Are you sure you want to reset the password for ${row.displayName}?`,
            )
          }
          href="#"
        >
          <FontAwesomeIcon icon={faKey} fixedWidth className="me-2" />
          Reset Password (Must Change)
        </CDropdownItem>
        <CDropdownItem
          onClick={() =>
            handleDropdownEvent(
              `api/ExecResetPass?MustChange=false&TenantFilter=${tenant.defaultDomainName}&ID=${row.id}`,
              `Are you sure you want to reset the password for ${row.displayName}?`,
            )
          }
          href="#"
        >
          <FontAwesomeIcon icon={faKey} fixedWidth className="me-2" />
          Reset Password
        </CDropdownItem>
        <CDropdownItem
          onClick={() =>
            handleDropdownEvent(
              `api/RemoveUser?TenantFilter=${tenant.defaultDomainName}&ID=${row.id}`,
              `Are you sure you want to delete ${row.displayName}?`,
            )
          }
          href="#"
        >
          <FontAwesomeIcon icon={faUserTimes} fixedWidth className="me-2" />
          Delete User
        </CDropdownItem>
      </CDropdownMenu>
    </CDropdown>
  )
}

const columns = [
  {
    name: 'Display Name',
    selector: (row) => row['displayName'],
    sortable: true,
    exportselector: 'displayName',
  },
  {
    name: 'Email',
    selector: (row) => row['mail'],
    sortable: true,
    exportselector: 'mail',
  },
  {
    name: 'User Type',
    selector: (row) => row['userType'],
    sortable: true,
    exportselector: 'userType',
    minWidth: '75px',
  },
  {
    name: 'Enabled',
    selector: (row) => row['accountEnabled'],
    cell: cellBooleanFormatter(),
    sortable: true,
    exportselector: 'accountEnabled',
    maxWidth: '100px',
  },
  {
    name: 'On Premise Sync',
    selector: (row) => row['onPremisesSyncEnabled'],
    cell: cellBooleanFormatter(),
    sortable: true,
    exportselector: 'onPremisesSyncEnabled',
    maxWidth: '150px',
  },
  {
    name: 'Licenses',
    selector: (row) => row['LicJoined'],
    exportselector: 'LicJoined',
    grow: 2,
  },
  {
    name: 'id',
    selector: (row) => row['id'],
    omit: true,
  },
  {
    name: 'Action',
    button: true,
    cell: Dropdown,
  },
]

const Users = () => {
  const tenant = useSelector((state) => state.app.currentTenant)

  return (
    <CippPageList
      title="Users"
      titleButton={
        <TitleButton href="/identity/administration/users/add" title="Add User" icon={faPlus} />
      }
      datatable={{
        columns,
        path: '/api/ListUsers',
        reportName: `${tenant?.defaultDomainName}-Users`,
        params: { TenantFilter: tenant?.defaultDomainName },
        tableProps: {
          responsive: false,
        },
      }}
    />
  )
}

export default Users<|MERGE_RESOLUTION|>--- conflicted
+++ resolved
@@ -2,6 +2,7 @@
 import { CDropdown, CDropdownItem, CDropdownMenu, CDropdownToggle } from '@coreui/react'
 import { useDispatch, useSelector } from 'react-redux'
 import {
+  faPlus,
   faUser,
   faCog,
   faBars,
@@ -68,11 +69,7 @@
         <CDropdownItem
           href={`/identity/administration/users/view?userId=${row.id}&tenantDomain=${tenant.defaultDomainName}`}
         >
-<<<<<<< HEAD
           <FontAwesomeIcon icon={faUser} fixedWidth className="me-2" />
-=======
-          <FontAwesomeIcon className="pr-1" icon={faUser} />
->>>>>>> 030de771
           View User
         </CDropdownItem>
         <CDropdownItem
