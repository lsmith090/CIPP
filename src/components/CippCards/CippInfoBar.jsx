import React, { useState } from "react";
<<<<<<< HEAD
import { Box, Card, Stack, SvgIcon, Typography, Skeleton, Tooltip } from "@mui/material";
import Grid from "@mui/material/Grid";
=======
import { Box, Card, Stack, SvgIcon, Typography, Skeleton } from "@mui/material";
import { Grid } from "@mui/system";
>>>>>>> 0f0a8dd6
import { CippOffCanvas } from "../CippComponents/CippOffCanvas";
import { CippPropertyListCard } from "./CippPropertyListCard";

export const CippInfoBar = ({ data, isFetching }) => {
  const [visibleIndex, setVisibleIndex] = useState(null);

  return (
    <Card>
      <Grid container>
        {data.map((item, index) => (
          <>
            <Grid
              size={{ md: 3, sm: 6, xs: 12 }}
              key={item.name}
              onClick={item.offcanvas ? () => setVisibleIndex(index) : undefined}
              sx={{
                cursor: item.offcanvas ? "pointer" : "default",
                borderBottom: (theme) => ({
                  xs: `1px solid ${theme.palette.divider}`,
                  md: "none",
                }),
                borderRight: (theme) => ({
                  md: `1px solid ${theme.palette.divider}`,
                }),
                "&:nth-of-type(3)": {
                  borderBottom: (theme) => ({
                    xs: `1px solid ${theme.palette.divider}`,
                    sm: "none",
                  }),
                },
                "&:nth-of-type(4)": {
                  borderBottom: "none",
                  borderRight: "none",
                },
              }}
            >
              <Stack alignItems="center" direction="row" spacing={2} sx={{ p: 2 }}>
                {item?.icon && (
                  <SvgIcon color={item.color ? item.color : "primary"} fontSize="small">
                    {item.icon}
                  </SvgIcon>
                )}
                {item?.toolTip ? (
                  <Tooltip title={item.toolTip}>
                    <Box
                      sx={() => {
                        if (!item?.icon) {
                          return { pl: 2 };
                        }
                      }}
                    >
                      <Typography color="text.secondary" variant="overline">
                        {item.name}
                      </Typography>
                      <Typography variant="h6">
                        {isFetching ? <Skeleton width={"100%"} /> : item.data}
                      </Typography>
                    </Box>
                  </Tooltip>
                ) : (
                  <Box
                    sx={() => {
                      if (!item?.icon) {
                        return { pl: 2 };
                      }
                    }}
                  >
                    <Typography color="text.secondary" variant="overline">
                      {item.name}
                    </Typography>
                    <Typography variant="h6">
                      {isFetching ? <Skeleton width={"100%"} /> : item.data}
                    </Typography>
                  </Box>
                )}
              </Stack>
            </Grid>
            {item.offcanvas && (
              <>
                <CippOffCanvas
                  title={item?.offcanvas?.title || "Details"}
                  size="md"
                  visible={visibleIndex === index}
                  onClose={() => setVisibleIndex(null)}
                >
                  <Box
                    sx={{
                      overflowY: "auto",
                      maxHeight: "100%",
                      display: "flex",
                      flexDirection: "column",
                    }}
                  >
                    <Grid container spacing={1}>
                      <Grid item size={{ xs: 12 }}>
                        {item?.offcanvas?.propertyItems?.length > 0 && (
                          <CippPropertyListCard
                            isFetching={isFetching}
                            align="vertical"
                            title={item?.offcanvas?.title}
                            propertyItems={item.offcanvas.propertyItems ?? []}
                          />
                        )}
                      </Grid>
                    </Grid>
                  </Box>
                </CippOffCanvas>
              </>
            )}
          </>
        ))}
      </Grid>
    </Card>
  );
};<|MERGE_RESOLUTION|>--- conflicted
+++ resolved
@@ -1,11 +1,6 @@
 import React, { useState } from "react";
-<<<<<<< HEAD
 import { Box, Card, Stack, SvgIcon, Typography, Skeleton, Tooltip } from "@mui/material";
-import Grid from "@mui/material/Grid";
-=======
-import { Box, Card, Stack, SvgIcon, Typography, Skeleton } from "@mui/material";
 import { Grid } from "@mui/system";
->>>>>>> 0f0a8dd6
 import { CippOffCanvas } from "../CippComponents/CippOffCanvas";
 import { CippPropertyListCard } from "./CippPropertyListCard";
 
