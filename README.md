<p align="center"><a href="https://cyberdrain.com" target="_blank" rel="noopener noreferrer"><img src="assets/img/CyberDrain.png" alt="CyberDrain Logo"></a></p>

<center><h1>Sponsored by</h1></center>
<<<<<<< HEAD
<p align="center"><a href="https://oit.co" target="_blank" rel="noopener noreferrer"><img  width="270" height="110" src="assets/img/oitpsonsor.webp" alt="OITVoip"></a><a href="https://www.genuinetechnology.com/" target="_blank" rel="noopener noreferrer"><img  width="110" height="130" src="assets/img/Genuine-logo-vertical-light_dark.png" alt="Genuine Technology Group"></a>
=======
<p align="center"><a href="https://oit.co" target="_blank" rel="noopener noreferrer"><img height="75" src="https://kelvintegelaar.github.io/CIPP/images/sponsors/OIT.webp" alt="OITVoip" /></a>&nbsp;&nbsp;&nbsp;&nbsp;&nbsp;&nbsp;<a href="https://www.genuinetechnology.com/" target="_blank" rel="noopener noreferrer"><img height="75" src="https://kelvintegelaar.github.io/CIPP/images/sponsors/GenuineTechnologyGroup.png" alt="Genuine Technology Group" /></a>&nbsp;&nbsp;&nbsp;&nbsp;&nbsp;&nbsp;<a href="https://www.ninjaone.com" target="_blank" rel="noopener noreferrer"><img height="75" src="https://kelvintegelaar.github.io/CIPP/images/sponsors/NinjaOne.png" alt="NinjaOne" /></a></p>
>>>>>>> 7cedc420
</p>

# What is this?

The CyberDrain Improved Partner Portal is a portal to help manage administration for Microsoft Partners.
The current Microsoft partner landscape makes it fairly hard to manage multi-tenant situations, with loads of manual work.
Microsoft Lighthouse might resolve this in the future but the development of this is lagging far behind the development of the current market for Microsoft Partners.

This project is a way to help you with administration, user management, and deploying your own preferred standards.
It's not a replacement for security tools or a way to cut costs on specific subscriptions.
The tool should assist you in removing the gripes with standard partner management and save you several hours per engineer per month.

# Deployment and Getting Started

<<<<<<< HEAD
If you want to self-host, check out the installation manual [here](https://kelvintegelaar.github.io/CIPP/).
You will need some knowledge of Static Web Apps, Azure Functions, and Azure Key Vault.
=======
If you want to self-host, check out the installation manual [here](https://kelvintegelaar.github.io/CIPP/GettingStarted/Installation.html). You will need some knowledge of Static Web Apps, Azure Functions, and Azure Keyvault
>>>>>>> 7cedc420

# Why are you making this?

I'm kind of done waiting for vendors to catch up to what we actually need. All RMM vendors are dramatically slow at adopting cloud management. Microsoft themselves don't understand the Managed services markets, there are vendors that have tried jumping into the gap but either have unreasonable fees, weird constructions, require Global Admins without MFA, or just don't innovate at a pace that is required of cloud services right now.

<<<<<<< HEAD
I'm also annoyed by the un-transparent behaviour that many companies in our market are showing.
Most are claiming that working with the Microsoft Partner APIs is difficult and requires a very heavy development team.
I'm a guy that had no web design knowledge before this and created the first release of this app in 3 weekends.
Vendors that claim high difficulty or issues with integration are simply not giving this _any_ priority.
This is also why the [changelog](https://kelvintegelaar.github.io/CIPP/GettingStarted/Changelog.html) contains how many hours I have spent to build each release.
These hours are directly taken from my VSCode Extensions.

I was recently on a call with one of my friends and he said he was changing the world.
That inspired me to change the world just a little bit too. :)
I'm hoping that this is one of the tools that make you smile.
=======
I'm also annoyed the untransparant behaviour that many companies in our market are showing. Most are claiming that working with the Microsoft Partner APIs is difficult, and requires a very heavy development team. I'm a guy that had no webdesign knowledge before this and created the first release of this app in 3 weekends. Vendors that claim high difficulty or issues with integration are simply not giving this *any* priority. This is also why the [changelog](https://kelvintegelaar.github.io/CIPP/GettingStarted/Changelog.html) contains how many hours I've spend to built each release. These hours are directly taken from my VSCode Extentions. 
>>>>>>> 7cedc420

# What's the pricing?

This project is **FREE** but we do have a **Sponsorware** component. The sponsorware structure for this project is pretty simple; the code is available to everyone and free to use. You will need some technical know-how to put it all together. Sponsors receive the following benefits

### For users of the project that sponsor:

- The project will be hosted for you.
- The hosted version will always be the latest release and automatically updated.
- You'll also receive a staging environment with the latest (nightly/beta) build, to see new features before anyone else.
- You will receive priority on support issues reported on Github.
- You will be able to make 1 prioritized feature request per month.

Sponsorship allows me to sink some more time into this project and keep it free, so please consider it. :)

### For company sponsors, depending on sponsor level you can get the following benefits;

- Your company logo will be featured on this readme page at the top.
- Your company logo will be featured on https://cyberdrain.com
- A small version of your company logo with a link to your homepage will be on the footer, each user will see this on each page.

# How does it look?!

Click on the buttons below for a full screenshot. :)

Generic Administration Pages:

<kbd><a href="assets/screenshots/homepage.png"><img border="1" src="assets/screenshots/homepage.png" width="250"/></a></kbd>
<kbd><a href="assets/screenshots/users.png"><img border="1" src="assets/screenshots/users.png" width="250"/></a></kbd>
<kbd><a href="assets/screenshots/Standards.png"><img border="1" src="assets/screenshots/Standards.png" width="250"/></a></kbd>
<kbd><a href="assets/screenshots/tenants.png"><img border="1" src="assets/screenshots/tenants.png" width="250"/></a></kbd>

Wizards:

<kbd><a href="assets/screenshots/AddautopilotDevice.png"><img border="1" src="assets/screenshots/AddautopilotDevice.png" width="250"/></a></kbd>
<kbd><a href="assets/screenshots/AddIntunePolicy.png"><img border="1" src="assets/screenshots/AddIntunePolicy.png" width="250"/></a></kbd>
<kbd><a href="assets/screenshots/AppAdd.png"><img border="1" src="assets/screenshots/AppAdd.png" width="250"/></a></kbd>
<kbd><a href="assets/screenshots/AddautopilotDevice.png"><img border="1" src="assets/screenshots/AddautopilotDevice.png" width="250"/></a></kbd>

# What is the functionality?

The current build functionality is described below, also check out our Changelog in the documentation folder. Any unmarked items are in development.

## General

- [x] Allow adding/removing tenants to skip
- [ ] Create two user levels for access to settings: User and Admin, Admin can add exclusions/remove exclusions/access complete logs.
- [ ] Allow export of logs to SIEM/External SOC

## Applications

- [x] List all applications in tenants
- [x] List installation status of a specific application per device
- [x] Add/Remove custom applications via win32(intunewin) to multiple tenants
- [x] Add Office Apps to multiple tenants
- [x] Add/Remove Chocolatey Apps to multiple tenants
- [x] Assign Apps to All Devices or All Users
- [x] Report on the installation status
- [x]] Assign apps to specific groups

## Devices

- [x] Add autopilot configuration
- [x] Add Enrollment Status Pages
- [x] Add Autopilot Devices
- [x] Add Administrative templates / Policies

## Users

- [x] List all administered users with tenant filtering options
- [x] Convert user to a shared mailbox
- [x] View/edit licenses
- [x] List users
- [x] Add/Remove users to groups
- [x] User alerting

## Tenant Administration

- [x] Deploy any custom graph command
- [x] Set selected defaults across selected tenants
- [x] Monitor defaults across tenants.
- [x] Tenant Alerting

# Security

Authentication is handled by Azure AD using static web apps security.
This means the API is only reachable for authenticated users you've invited.
For most of the security info related to that check out our `staticwebapp.config.json` and/or the doc pages on static web apps.
Do you see something that might be a security risk, even the smallest?
Report it and we will handle it asap.
Check out our security reporting options [here](https://github.com/KelvinTegelaar/CIPP/security)

# Contributions

Feel free to send pull requests or fill out issues when you encounter them, sponsors get a priority on issues and bugs.
I'm also completely open to adding direct maintainers/contributors and working together.

If you decide to contribute; remember that keeping the portal fast is a key component.
CIPP is supposed to go brrrrr, any improvements that help with speed are welcomed.

## Welcomed changes/contributions in no particular order

- the code quality and repetitive code on the functions can use some work
- HTML and JQuery definitely needs consolidation and improvement, as I am not a web developer I did what I could... :)
- Spelling and grammar check, both of APIs and the actual text.

## Special thanks

I'd like to give special thanks to the people that made this project possible;

- [Kyle Hansloven](https://huntress.com)
- [Ray Orsini](https://oit.co)
- The Team at [MSP.zone/MSP'R'Us](https://msp.zone)
- Gavin Stone at [MSPGeek](https://mspgeek.org)
- MSP2.0 for helping with some visual input.
- Scott, Chris, Jon, and others that helped me with some of the internals of the app.<|MERGE_RESOLUTION|>--- conflicted
+++ resolved
@@ -1,51 +1,26 @@
 <p align="center"><a href="https://cyberdrain.com" target="_blank" rel="noopener noreferrer"><img src="assets/img/CyberDrain.png" alt="CyberDrain Logo"></a></p>
 
 <center><h1>Sponsored by</h1></center>
-<<<<<<< HEAD
-<p align="center"><a href="https://oit.co" target="_blank" rel="noopener noreferrer"><img  width="270" height="110" src="assets/img/oitpsonsor.webp" alt="OITVoip"></a><a href="https://www.genuinetechnology.com/" target="_blank" rel="noopener noreferrer"><img  width="110" height="130" src="assets/img/Genuine-logo-vertical-light_dark.png" alt="Genuine Technology Group"></a>
-=======
 <p align="center"><a href="https://oit.co" target="_blank" rel="noopener noreferrer"><img height="75" src="https://kelvintegelaar.github.io/CIPP/images/sponsors/OIT.webp" alt="OITVoip" /></a>&nbsp;&nbsp;&nbsp;&nbsp;&nbsp;&nbsp;<a href="https://www.genuinetechnology.com/" target="_blank" rel="noopener noreferrer"><img height="75" src="https://kelvintegelaar.github.io/CIPP/images/sponsors/GenuineTechnologyGroup.png" alt="Genuine Technology Group" /></a>&nbsp;&nbsp;&nbsp;&nbsp;&nbsp;&nbsp;<a href="https://www.ninjaone.com" target="_blank" rel="noopener noreferrer"><img height="75" src="https://kelvintegelaar.github.io/CIPP/images/sponsors/NinjaOne.png" alt="NinjaOne" /></a></p>
->>>>>>> 7cedc420
 </p>
 
 # What is this?
 
-The CyberDrain Improved Partner Portal is a portal to help manage administration for Microsoft Partners.
-The current Microsoft partner landscape makes it fairly hard to manage multi-tenant situations, with loads of manual work.
-Microsoft Lighthouse might resolve this in the future but the development of this is lagging far behind the development of the current market for Microsoft Partners.
+The CyberDrain Improved Partner Portal is a portal to help manage administration for Microsoft Partners. The current Microsoft partner landscape makes it fairly hard to manage multi tenant situations, with loads of manual work. Microsoft Lighthouse might resolve this in the future but development of this is lagging far behind development of the current market for Microsoft Partners.
 
-This project is a way to help you with administration, user management, and deploying your own preferred standards.
-It's not a replacement for security tools or a way to cut costs on specific subscriptions.
-The tool should assist you in removing the gripes with standard partner management and save you several hours per engineer per month.
+This project is a way to help you with administration, with user management, and deploying your own preferred standards. It's not a replacement for security tools, or a way to cut costs on specific subscriptions. The tool should assist you in removing the gripes with standard partner management and save you several hours per engineer per month.
 
 # Deployment and Getting Started
 
-<<<<<<< HEAD
-If you want to self-host, check out the installation manual [here](https://kelvintegelaar.github.io/CIPP/).
-You will need some knowledge of Static Web Apps, Azure Functions, and Azure Key Vault.
-=======
 If you want to self-host, check out the installation manual [here](https://kelvintegelaar.github.io/CIPP/GettingStarted/Installation.html). You will need some knowledge of Static Web Apps, Azure Functions, and Azure Keyvault
->>>>>>> 7cedc420
 
 # Why are you making this?
 
-I'm kind of done waiting for vendors to catch up to what we actually need. All RMM vendors are dramatically slow at adopting cloud management. Microsoft themselves don't understand the Managed services markets, there are vendors that have tried jumping into the gap but either have unreasonable fees, weird constructions, require Global Admins without MFA, or just don't innovate at a pace that is required of cloud services right now.
+I'm kind of done waiting for vendors to catch up to what we actually need. All RMM vendors are dramaticaly slow adopting cloud management. Microsoft themselves don't understand the Managed services markets, there are vendors that have tried jumping into the gap but either have unreasonable fees, weird constructions, require Global Admins without MFA, or just don't innovate at a pace that is required of cloud services right now.
 
-<<<<<<< HEAD
-I'm also annoyed by the un-transparent behaviour that many companies in our market are showing.
-Most are claiming that working with the Microsoft Partner APIs is difficult and requires a very heavy development team.
-I'm a guy that had no web design knowledge before this and created the first release of this app in 3 weekends.
-Vendors that claim high difficulty or issues with integration are simply not giving this _any_ priority.
-This is also why the [changelog](https://kelvintegelaar.github.io/CIPP/GettingStarted/Changelog.html) contains how many hours I have spent to build each release.
-These hours are directly taken from my VSCode Extensions.
+I'm also annoyed the untransparant behaviour that many companies in our market are showing. Most are claiming that working with the Microsoft Partner APIs is difficult, and requires a very heavy development team. I'm a guy that had no webdesign knowledge before this and created the first release of this app in 3 weekends. Vendors that claim high difficulty or issues with integration are simply not giving this *any* priority. This is also why the [changelog](https://kelvintegelaar.github.io/CIPP/GettingStarted/Changelog.html) contains how many hours I've spend to built each release. These hours are directly taken from my VSCode Extentions. 
 
-I was recently on a call with one of my friends and he said he was changing the world.
-That inspired me to change the world just a little bit too. :)
-I'm hoping that this is one of the tools that make you smile.
-=======
-I'm also annoyed the untransparant behaviour that many companies in our market are showing. Most are claiming that working with the Microsoft Partner APIs is difficult, and requires a very heavy development team. I'm a guy that had no webdesign knowledge before this and created the first release of this app in 3 weekends. Vendors that claim high difficulty or issues with integration are simply not giving this *any* priority. This is also why the [changelog](https://kelvintegelaar.github.io/CIPP/GettingStarted/Changelog.html) contains how many hours I've spend to built each release. These hours are directly taken from my VSCode Extentions. 
->>>>>>> 7cedc420
-
+I was recently on a call with one of my friends and he said he was changing the world. That insipred me to change the world just a little bit too. :) I'm hoping that this is one of the tools that make you smile.
 # What's the pricing?
 
 This project is **FREE** but we do have a **Sponsorware** component. The sponsorware structure for this project is pretty simple; the code is available to everyone and free to use. You will need some technical know-how to put it all together. Sponsors receive the following benefits
@@ -56,7 +31,7 @@
 - The hosted version will always be the latest release and automatically updated.
 - You'll also receive a staging environment with the latest (nightly/beta) build, to see new features before anyone else.
 - You will receive priority on support issues reported on Github.
-- You will be able to make 1 prioritized feature request per month.
+- You will be able to make 1 priortized feature request per month.
 
 Sponsorship allows me to sink some more time into this project and keep it free, so please consider it. :)
 
@@ -68,7 +43,7 @@
 
 # How does it look?!
 
-Click on the buttons below for a full screenshot. :)
+click on the buttons below for a full screenshot. :)
 
 Generic Administration Pages:
 
@@ -83,71 +58,56 @@
 <kbd><a href="assets/screenshots/AddIntunePolicy.png"><img border="1" src="assets/screenshots/AddIntunePolicy.png" width="250"/></a></kbd>
 <kbd><a href="assets/screenshots/AppAdd.png"><img border="1" src="assets/screenshots/AppAdd.png" width="250"/></a></kbd>
 <kbd><a href="assets/screenshots/AddautopilotDevice.png"><img border="1" src="assets/screenshots/AddautopilotDevice.png" width="250"/></a></kbd>
-
 # What is the functionality?
 
 The current build functionality is described below, also check out our Changelog in the documentation folder. Any unmarked items are in development.
 
 ## General
+  - [x] Allow adding/removing tenants to skip
+  - [ ] Create two user levels for access to settings: User and Admin, Admin can add exclusions/remove exclusions/access complete logs.
+  - [ ] Allow export of logs to SIEM/External SOC
 
-- [x] Allow adding/removing tenants to skip
-- [ ] Create two user levels for access to settings: User and Admin, Admin can add exclusions/remove exclusions/access complete logs.
-- [ ] Allow export of logs to SIEM/External SOC
-
-## Applications
-
+## Applications    
 - [x] List all applications in tenants
 - [x] List installation status of a specific application per device
-- [x] Add/Remove custom applications via win32(intunewin) to multiple tenants
-- [x] Add Office Apps to multiple tenants
-- [x] Add/Remove Chocolatey Apps to multiple tenants
-- [x] Assign Apps to All Devices or All Users
-- [x] Report on the installation status
-- [x]] Assign apps to specific groups
+- [ ] Add/Remove custom applications via win32(intunewin) to multiple tenants
+- [X] Add Office Apps to multiple tenants
+- [X] Add/Remove Chocolatey Apps to multiple tenants
+- [ ] Add/Remove Ninite Pro Apps to multiple tenants
+- [X] Assign Apps to All Devices or All Users
+- [ ] Report on installation status
+- [ ] Assign apps to specific groups
 
 ## Devices
-
-- [x] Add autopilot configuration
-- [x] Add Enrollment Status Pages
-- [x] Add Autopilot Devices
-- [x] Add Administrative templates / Policies
+- [X] Add autopilot configuration
+- [X] Add Enrollment Status Pages
+- [X] Add Autopilot Devices
+- [X] Add Administrative templates / Policies
 
 ## Users
-
-- [x] List all administered users with tenant filtering options
-- [x] Convert user to a shared mailbox
-- [x] View/edit licenses
-- [x] List users
-- [x] Add/Remove users to groups
-- [x] User alerting
+- [X] List all administered users with tenant filtering options
+- [X] Convert user to shared mailbox
+- [X] View/edit licenses
+- [X] List users
+- [X] Add/Remove users to groups
+- [ ] User alerting
 
 ## Tenant Administration
-
-- [x] Deploy any custom graph command
-- [x] Set selected defaults across selected tenants
-- [x] Monitor defaults across tenants.
-- [x] Tenant Alerting
+- [X] Deploy any custom graph command
+- [X] Set selected defaults across selected tenants
+- [ ] Monitor defaults across tenants.
+- [ ] Tenant Alerting
 
 # Security
-
-Authentication is handled by Azure AD using static web apps security.
-This means the API is only reachable for authenticated users you've invited.
-For most of the security info related to that check out our `staticwebapp.config.json` and/or the doc pages on static web apps.
-Do you see something that might be a security risk, even the smallest?
-Report it and we will handle it asap.
-Check out our security reporting options [here](https://github.com/KelvinTegelaar/CIPP/security)
-
+Authentication is handled by Azure AD using static web apps security. This means the API is only reachable for authenticated users you've invited. For most of the security info related to that check out our staticwebapp.config.json and/or the doc pages on static web apps. Do you see something that might be a security risk, even the smallest? report it and we will handle it asap. Check out our security reporting options [here](https://github.com/KelvinTegelaar/CIPP/security)
 # Contributions
 
-Feel free to send pull requests or fill out issues when you encounter them, sponsors get a priority on issues and bugs.
-I'm also completely open to adding direct maintainers/contributors and working together.
+Feel free to send pull requests or fill out issues when you encounter them, sponsors get a priority on issues and bugs. I'm also completely open to adding direct maintainers/contributors and working together.
 
-If you decide to contribute; remember that keeping the portal fast is a key component.
-CIPP is supposed to go brrrrr, any improvements that help with speed are welcomed.
+If you decide to contribute; remember that keeping the portal fast is a key component. CIPP is supposed to go brrrrr, any improvements that help with speed are welcomed.
 
 ## Welcomed changes/contributions in no particular order
-
-- the code quality and repetitive code on the functions can use some work
+- the code quality and repetive code on the functions can use some work
 - HTML and JQuery definitely needs consolidation and improvement, as I am not a web developer I did what I could... :)
 - Spelling and grammar check, both of APIs and the actual text.
 
@@ -155,7 +115,7 @@
 
 I'd like to give special thanks to the people that made this project possible;
 
-- [Kyle Hansloven](https://huntress.com)
+- [Kyle Hansloven](https://huntress.com) 
 - [Ray Orsini](https://oit.co)
 - The Team at [MSP.zone/MSP'R'Us](https://msp.zone)
 - Gavin Stone at [MSPGeek](https://mspgeek.org)
