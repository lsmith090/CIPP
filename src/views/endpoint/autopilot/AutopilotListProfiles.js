import React, { useState } from 'react'
import { useSelector } from 'react-redux'
import { cellBooleanFormatter } from '../../../components/cipp'
<<<<<<< HEAD
import { CippPageList } from '../../../components'
//future version dropdown:
// const dropdown = (row, rowIndex, formatExtraData) => {
//   return (
//     <CDropdown>
//       <CDropdownToggle size="sm" color="link">
//         <FontAwesomeIcon icon={faBars} />
//       </CDropdownToggle>
//       <CDropdownMenu style={{ position: 'fixed', right: 0, zIndex: 1000 }}>
//         <CDropdownItem href="#">
//           <Link className="dropdown-item" to={`/endpoint/autopilot/AutopilotEditProfile}`}>
//             <FontAwesomeIcon icon={faUser} className="me-2" />
//             Edit Profile
//           </Link>
//         </CDropdownItem>
//       </CDropdownMenu>
//     </CDropdown>
//   )
// }
=======
import { CButton } from '@coreui/react'
import { faEye } from '@fortawesome/free-solid-svg-icons'
import { faCopy } from '@fortawesome/free-regular-svg-icons'
import { FontAwesomeIcon } from '@fortawesome/react-fontawesome'
import { CippOffcanvas } from '../../../components/cipp'

const Offcanvas = (row, rowIndex, formatExtraData) => {
  const [visible, setVisible] = useState(false)

  const jsonContent = JSON.stringify(row, null, 2)

  function CopyToClipboard() {
    const copyText = jsonContent
    if (navigator.clipboard) {
      navigator.clipboard.writeText(copyText).then(
        () => {
          console.log('Copied Successfully')
          console.log({ copyText })
        },
        (error) => {
          console.log(error)
        },
      )
    } else {
      console.log(document.execCommand('copy'))
      document.execCommand('copy')
    }
  }

  return (
    <>
      <CButton size="sm" variant="ghost" color="success" onClick={() => setVisible(true)}>
        <FontAwesomeIcon icon={faEye} className="me-2" />
        View JSON
      </CButton>
      <CippOffcanvas
        visible={visible}
        id={row.id}
        placement="end"
        className="cipp-offcanvas"
        hideFunction={() => setVisible(false)}
      >
        <CButton
          size="sm"
          variant="ghost"
          color="info"
          onClick={CopyToClipboard}
          className="float-end"
        >
          <FontAwesomeIcon icon={faCopy} />
        </CButton>
        <div className="mt-2">
          <pre>{jsonContent}</pre>
        </div>
      </CippOffcanvas>
    </>
  )
}
>>>>>>> 06d5aa57

const columns = [
  {
    selector: (row) => row['displayName'],
    name: 'Name',
    sortable: true,
    wrap: true,
  },
  {
    selector: (row) => row['Description'],
    name: 'Description',
    sortable: true,
    wrap: true,
  },
  {
    selector: (row) => row['language'],
    name: 'Language',
    sortable: true,
  },
  {
    selector: (row) => row['extractHardwareHash'],
    name: 'Convert to Autopilot',
    sortable: true,
    cell: cellBooleanFormatter(),
  },
  {
    selector: (row) => row['deviceNameTemplate'],
    name: 'Device Name Template',
    sortable: true,
  },
  {
    selector: (row) => ['JSON'],
    name: '',
    cell: Offcanvas,
  },
]

const AutopilotListProfiles = () => {
  const tenant = useSelector((state) => state.app.currentTenant)

  return (
<<<<<<< HEAD
    <CippPageList
      title="Autopilot Profiles"
      tenantSelector={true}
      datatable={{
        reportName: `${tenant?.defaultDomainName}-AutopilotProfile-List`,
        columns,
        path: '/api/ListAutopilotConfig?type=ApProfile',
        params: {
          TenantFilter: tenant?.defaultDomainName,
        },
        tableProps: {
          expandableRows: true,
          expandableRowsComponent: ExpandedComponent,
          expandOnRowClicked: true,
        },
      }}
    />
=======
    <div>
      <TenantSelector />
      <hr />
      <CCard className="page-card">
        <CCardHeader>
          <CCardTitle className="text-primary">Autopilot Profiles</CCardTitle>
        </CCardHeader>
        <CCardBody>
          {Object.keys(tenant).length === 0 && <span>Select a tenant to get started.</span>}
          <CippDatatable
            keyField="id"
            reportName={`${tenant?.defaultDomainName}-AutopilotProfile-List`}
            path="/api/ListAutopilotConfig?type=ApProfile"
            columns={columns}
            params={{ TenantFilter: tenant?.defaultDomainName }}
          />
        </CCardBody>
      </CCard>
    </div>
>>>>>>> 06d5aa57
  )
}

export default AutopilotListProfiles<|MERGE_RESOLUTION|>--- conflicted
+++ resolved
@@ -1,27 +1,6 @@
 import React, { useState } from 'react'
 import { useSelector } from 'react-redux'
 import { cellBooleanFormatter } from '../../../components/cipp'
-<<<<<<< HEAD
-import { CippPageList } from '../../../components'
-//future version dropdown:
-// const dropdown = (row, rowIndex, formatExtraData) => {
-//   return (
-//     <CDropdown>
-//       <CDropdownToggle size="sm" color="link">
-//         <FontAwesomeIcon icon={faBars} />
-//       </CDropdownToggle>
-//       <CDropdownMenu style={{ position: 'fixed', right: 0, zIndex: 1000 }}>
-//         <CDropdownItem href="#">
-//           <Link className="dropdown-item" to={`/endpoint/autopilot/AutopilotEditProfile}`}>
-//             <FontAwesomeIcon icon={faUser} className="me-2" />
-//             Edit Profile
-//           </Link>
-//         </CDropdownItem>
-//       </CDropdownMenu>
-//     </CDropdown>
-//   )
-// }
-=======
 import { CButton } from '@coreui/react'
 import { faEye } from '@fortawesome/free-solid-svg-icons'
 import { faCopy } from '@fortawesome/free-regular-svg-icons'
@@ -80,7 +59,6 @@
     </>
   )
 }
->>>>>>> 06d5aa57
 
 const columns = [
   {
@@ -122,7 +100,6 @@
   const tenant = useSelector((state) => state.app.currentTenant)
 
   return (
-<<<<<<< HEAD
     <CippPageList
       title="Autopilot Profiles"
       tenantSelector={true}
@@ -140,27 +117,6 @@
         },
       }}
     />
-=======
-    <div>
-      <TenantSelector />
-      <hr />
-      <CCard className="page-card">
-        <CCardHeader>
-          <CCardTitle className="text-primary">Autopilot Profiles</CCardTitle>
-        </CCardHeader>
-        <CCardBody>
-          {Object.keys(tenant).length === 0 && <span>Select a tenant to get started.</span>}
-          <CippDatatable
-            keyField="id"
-            reportName={`${tenant?.defaultDomainName}-AutopilotProfile-List`}
-            path="/api/ListAutopilotConfig?type=ApProfile"
-            columns={columns}
-            params={{ TenantFilter: tenant?.defaultDomainName }}
-          />
-        </CCardBody>
-      </CCard>
-    </div>
->>>>>>> 06d5aa57
   )
 }
 
