{
  "$schema": "https://schema.management.azure.com/schemas/2015-01-01/deploymentTemplate.json#",
  "contentVersion": "1.0.0.0",
  "parameters": {
    "baseName": {
      "defaultValue": "CIPP",
      "type": "string",
      "metadata": {
        "description": "Name use as base-template to named the resources deployed in Azure."
      }
    },
    "GithubRepository": {
      "defaultValue": "https://github.com/KelvinTegelaar/CIPP",
      "type": "string",
      "metadata": {
        "description": "URL to your Github Frontend fork."
      }
    },
    "GithubToken": {
      "defaultValue": "GeneratedPassword",
      "type": "string",
      "metadata": {
        "description": "Your Github Repository token (see https://docs.microsoft.com/en-us/azure/static-web-apps/publish-azure-resource-manager?tabs=azure-cli#create-a-github-personal-access-token"
      }
    },
    "GithubAPIRepository": {
      "defaultValue": "https://github.com/KelvinTegelaar/CIPP-API",
      "type": "string",
      "metadata": {
        "description": "URL to your Github backend fork."
      }
    }
  },
  "variables": {
    "suffix": "[substring(toLower(uniqueString(resourceGroup().id, resourceGroup().location)),0,5)]",
    "funcAppName": "[toLower(concat(parameters('baseName'), variables('suffix')))]",
    "funcStorageName": "[tolower(concat(substring(parameters('baseName'), 0, min(length(parameters('baseName')),16)), 'stg', variables('suffix')))]",
    "serverFarmName": "[concat(substring(parameters('baseName'), 0, min(length(parameters('baseName')),14)), '-srv-', variables('suffix'))]",
    "repoURL": "https://github.com/KelvinTegelaar/AzValidate.git",
    "uniqueResourceNameBase": "[toLower(concat(parameters('baseName'), variables('suffix')))]",
    "swaName": "[toLower(concat(parameters('baseName'), '-swa-', variables('suffix')))]"
  },
  "resources": [
    {
      "type": "Microsoft.KeyVault/vaults",
      "name": "[variables('uniqueResourceNameBase')]",
      "apiVersion": "2016-10-01",
      "location": "[resourceGroup().location]",
      "properties": {
        "sku": {
          "family": "A",
          "name": "standard"
        },
        "tenantId": "[subscription().tenantid]",
        "accessPolicies": [
          {
            "tenantId": "[subscription().tenantid]",
            "objectId": "[reference(resourceId('Microsoft.Web/sites', variables('funcAppName')),'2019-08-01', 'full').identity.principalId]",
            "permissions": {
              "keys": [],
              "secrets": ["all"],
              "certificates": []
            }
          }
        ],
        "enabledForDeployment": true,
        "enabledForDiskEncryption": false,
        "enabledForTemplateDeployment": true
      },
      "resources": [
        {
          "type": "secrets",
          "name": "applicationid",
          "apiVersion": "2015-06-01",
          "properties": {
            "contentType": "text/plain",
            "value": "LongApplicationId"
          },
          "dependsOn": [
            "[resourceId('Microsoft.KeyVault/vaults', variables('uniqueResourceNameBase'))]"
          ]
        },
        {
          "type": "secrets",
          "name": "applicationsecret",
          "apiVersion": "2015-06-01",
          "properties": {
            "contentType": "text/plain",
            "value": "AppSecret"
          },
          "dependsOn": [
            "[resourceId('Microsoft.KeyVault/vaults', variables('uniqueResourceNameBase'))]"
          ]
        },
        {
          "type": "secrets",
          "name": "refreshtoken",
          "apiVersion": "2015-06-01",
          "properties": {
            "contentType": "text/plain",
            "value": "RefreshToken"
          },
          "dependsOn": [
            "[resourceId('Microsoft.KeyVault/vaults', variables('uniqueResourceNameBase'))]"
          ]
        },
        {
          "type": "secrets",
          "name": "tenantid",
          "apiVersion": "2015-06-01",
          "properties": {
            "contentType": "text/plain",
            "value": "tenantId"
          },
          "dependsOn": [
            "[resourceId('Microsoft.KeyVault/vaults', variables('uniqueResourceNameBase'))]"
          ]
        },
        {
          "type": "secrets",
          "name": "exchangerefreshtoken",
          "apiVersion": "2015-06-01",
          "properties": {
            "contentType": "text/plain",
            "value": "ExchangeRefreshToken"
          },
          "dependsOn": [
            "[resourceId('Microsoft.KeyVault/vaults', variables('uniqueResourceNameBase'))]"
          ]
        }
      ],
      "dependsOn": ["[resourceId('Microsoft.Web/sites', variables('funcAppName'))]"]
    },
    {
      "apiVersion": "2015-08-01",
      "type": "Microsoft.Web/sites",
      "identity": {
        "type": "SystemAssigned"
      },
      "name": "[variables('funcAppName')]",
      "location": "[resourceGroup().location]",
      "kind": "functionapp",
      "dependsOn": [
        "[resourceId('Microsoft.Web/serverfarms',variables('serverFarmName'))]",
        "[resourceId('Microsoft.Storage/storageAccounts', variables('funcStorageName'))]"
      ],
      "properties": {
        "serverFarmId": "[resourceId('Microsoft.Web/serverfarms', variables('serverFarmName'))]",
        "siteConfig": {
          "Use32BitWorkerProcess": false,
          "powerShellVersion": "7.2",
          "appSettings": [
            {
              "name": "AzureWebJobsStorage",
              "value": "[concat('DefaultEndpointsProtocol=https;AccountName=', variables('funcStorageName'), ';AccountKey=', listKeys(variables('funcStorageName'),'2015-05-01-preview').key1)]"
            },
            {
              "name": "WEBSITE_CONTENTAZUREFILECONNECTIONSTRING",
              "value": "[concat('DefaultEndpointsProtocol=https;AccountName=', variables('funcStorageName'), ';AccountKey=', listKeys(variables('funcStorageName'),'2015-05-01-preview').key1)]"
            },
            {
              "name": "WEBSITE_CONTENTSHARE",
              "value": "[variables('funcAppName')]"
            },
            {
              "name": "FUNCTIONS_EXTENSION_VERSION",
              "value": "~4"
            },
            {
              "name": "ApplicationID",
              "value": "[concat('@Microsoft.KeyVault(SecretUri=https://',variables('uniqueResourceNameBase'), '.vault.azure.net/secrets/ApplicationId)')]"
            },
            {
              "name": "ApplicationSecret",
              "value": "[concat('@Microsoft.KeyVault(SecretUri=https://',variables('uniqueResourceNameBase'), '.vault.azure.net/secrets/ApplicationSecret)')]"
            },
            {
              "name": "RefreshToken",
              "value": "[concat('@Microsoft.KeyVault(SecretUri=https://',variables('uniqueResourceNameBase'), '.vault.azure.net/secrets/RefreshToken)')]"
            },
            {
              "name": "ExchangeRefreshtoken",
              "value": "[concat('@Microsoft.KeyVault(SecretUri=https://',variables('uniqueResourceNameBase'), '.vault.azure.net/secrets/ExchangeRefreshToken)')]"
            },
            {
              "name": "TenantID",
              "value": "[concat('@Microsoft.KeyVault(SecretUri=https://',variables('uniqueResourceNameBase'), '.vault.azure.net/secrets/tenantid)')]"
            },
            {
              "name": "FUNCTIONS_WORKER_RUNTIME",
              "value": "powershell"
            }
          ]
        }
      },
      "resources": [
        {
          "apiVersion": "2015-08-01",
          "name": "web",
          "type": "sourcecontrols",
          "dependsOn": ["[resourceId('Microsoft.Web/sites/', variables('funcAppName'))]"],
          "properties": {
            "RepoUrl": "[parameters('GithubAPIRepository')]",
<<<<<<< HEAD
            "repositoryToken": "[parameters('GithubToken')]",
            "token": "[parameters('GithubToken')]",
=======
>>>>>>> a45539b2
            "branch": "master",
            "publishRunbook": true,
            "IsManualIntegration": true
          }
        }
      ]
    },
    {
      "type": "Microsoft.Storage/storageAccounts",
      "apiVersion": "2018-07-01",
      "name": "[variables('funcStorageName')]",
      "location": "[resourceGroup().location]",
      "tags": {
        "displayName": "funStorageName"
      },
      "sku": {
        "name": "Standard_LRS"
      },
      "kind": "Storage"
    },
    {
      "type": "Microsoft.Web/serverfarms",
      "apiVersion": "2018-02-01",
      "name": "[variables('serverFarmName')]",
      "location": "[resourceGroup().location]",
      "sku": {
        "name": "Y1",
        "tier": "Dynamic",
        "size": "Y1",
        "family": "Y",
        "capacity": 0
      },
      "properties": {
        "perSiteScaling": false,
        "maximumElasticWorkerCount": 1,
        "isSpot": false,
        "reserved": false,
        "isXenon": false,
        "hyperV": false,
        "targetWorkerCount": 0,
        "targetWorkerSizeId": 0,
        "name": "[variables('serverFarmName')]",
        "computeMode": "Dynamic"
      }
    },
    {
      "type": "Microsoft.Web/staticSites",
      "apiVersion": "2021-01-15",
      "name": "[variables('swaName')]",
      "location": "[resourceGroup().location]",
      "properties": {
        "repositoryUrl": "[parameters('GithubRepository')]",
        "branch": "main",
        "repositoryToken": "[parameters('GithubToken')]",
        "buildProperties": {
          "appLocation": "/",
          "apiLocation": "",
          "appArtifactLocation": ""
        }
      },
      "sku": {
        "name": "Standard",
        "tier": "Standard"
      }
    },
    {
      "type": "Microsoft.Web/staticSites/userProvidedFunctionApps",
      "apiVersion": "2020-12-01",
      "name": "[concat(variables('swaName'), '/', variables('swaName'))]",
      "location": "[resourceGroup().location]",
      "dependsOn": [
        "[resourceId('Microsoft.Web/staticSites', variables('swaName'))]",
        "[resourceId('Microsoft.Web/sites/', variables('funcAppName'))]"
      ],
      "properties": {
        "functionAppResourceId": "[resourceId('Microsoft.Web/sites/', variables('funcAppName'))]",
        "functionAppRegion": "[resourceGroup().location]"
      }
    }
  ],
  "outputs": {}
}<|MERGE_RESOLUTION|>--- conflicted
+++ resolved
@@ -201,11 +201,9 @@
           "dependsOn": ["[resourceId('Microsoft.Web/sites/', variables('funcAppName'))]"],
           "properties": {
             "RepoUrl": "[parameters('GithubAPIRepository')]",
-<<<<<<< HEAD
             "repositoryToken": "[parameters('GithubToken')]",
             "token": "[parameters('GithubToken')]",
-=======
->>>>>>> a45539b2
+
             "branch": "master",
             "publishRunbook": true,
             "IsManualIntegration": true
