--- conflicted
+++ resolved
@@ -4,10 +4,6 @@
 import { faPlus, faBars } from '@fortawesome/free-solid-svg-icons'
 import { FontAwesomeIcon } from '@fortawesome/react-fontawesome'
 import { cellBooleanFormatter, CippOffcanvas } from '../../../components/cipp'
-<<<<<<< HEAD
-=======
-import { setModalContent } from 'src/store/features/modal'
->>>>>>> 31f31812
 import { CSpinner } from '@coreui/react'
 import { useLazyGenericGetRequestQuery } from '../../../store/api/app'
 import { CippPageList } from '../../../components'
@@ -16,11 +12,7 @@
 const Dropdown = (row, rowIndex, formatExtraData) => {
   const tenant = useSelector((state) => state.app.currentTenant)
   const dispatch = useDispatch()
-<<<<<<< HEAD
-  const [visible, setVisible] = useState(false)
-=======
   const [ocVisible, setOCVisible] = useState(false)
->>>>>>> 31f31812
   const [ExecuteGetRequest, getRequestResult] = useLazyGenericGetRequestQuery()
   const CreateOffCanvas = (row) => {
     console.log(row)
@@ -28,17 +20,6 @@
 
   return (
     <>
-<<<<<<< HEAD
-      <CButton size="sm" color="link">
-        <FontAwesomeIcon icon={faBars} onClick={() => setVisible(true)} />
-      </CButton>
-      <CippOffcanvas
-        title="This is our virst off Canvas"
-        extendedInfo={[{ label: 'Given Name: ', value: `${row.givenName}` }]}
-        actions={[{ label: 'ThisIsAnActionButton', link: 'dothis' }]}
-        position="top"
-        visible={visible}
-=======
       {console.log(row)}
       <CButton size="sm" color="link">
         <FontAwesomeIcon icon={faBars} onClick={() => setOCVisible(true)} />
@@ -51,7 +32,6 @@
         visible={ocVisible}
         id={row.id}
         onHide={() => setOCVisible(false)}
->>>>>>> 31f31812
       />
     </>
   )
