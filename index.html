<!DOCTYPE html>
<html lang="en">

<head>

    <meta charset="utf-8" />
    <meta http-equiv="X-UA-Compatible" content="IE=edge" />
    <meta name="viewport" content="width=device-width, initial-scale=1, shrink-to-fit=no" />
    <meta name="description" content="" />
    <meta name="author" content="Kelvin Tegelaar" />
    <title>CIPP - CyberDrain Improved Partner Portal</title>
    <link href="css/styles.css" rel="stylesheet" />
    <link href="css/dataTables.bootstrap5.min.css" rel="stylesheet" />
    <link rel="icon" type="image/x-icon" href="assets/img/favicon.png" />

</head>

<body class="nav-fixed">
    <nav class="topnav navbar navbar-expand shadow justify-content-between justify-content-sm-start navbar-light bg-white"
        id="sidenavAccordion">
        <!-- Sidenav Toggle Button-->
        <button class="btn btn-icon btn-transparent-dark order-1 order-lg-0 me-2 ms-lg-2 me-lg-0" id="sidebarToggle"><i
                data-feather="menu"></i></button>
        <!-- Navbar Brand-->
        <!-- * * Tip * * You can use text or an image for your navbar brand.-->
        <!-- * * * * * * When using an image, we recommend the SVG format.-->
        <!-- * * * * * * Dimensions: Maximum height: 32px, maximum width: 240px-->
        <a class="navbar-brand pe-3 ps-4 ps-lg-2" href="index.html"> <img src="assets/img/Logo.png" alt="" /> CIPP</a>
        <!-- Navbar Search Input-->
        <!-- * * Note: * * Visible only on and above the lg breakpoint-->

        <!-- Navbar Items-->
        <ul class="navbar-nav align-items-center ms-auto">
            <!-- Documentation Dropdown-->
            <li class="nav-item dropdown no-caret d-none d-md-block me-3">
                <a class="nav-link dropdown-toggle" id="navbarDropdownDocs" href="" role="button"
                    data-bs-toggle="dropdown" aria-haspopup="true" aria-expanded="false">
                    <div class="fw-500">Documentation</div>
                    <i class="fas fa-chevron-right dropdown-arrow"></i>
                </a>
                <div class="dropdown-menu dropdown-menu-end py-0 me-sm-n15 me-lg-0 o-hidden animated--fade-in-up"
                    aria-labelledby="navbarDropdownDocs">
                    <a class="dropdown-item py-3"
                        href="https://github.com/KelvinTegelaar/CIPP/tree/master/Documentation" target="_blank">
                        <div class="icon-stack bg-primary-soft text-primary me-4"><i data-feather="book"></i></div>
                        <div>
                            <div class="small text-gray-500">Documentation</div>
                            Usage instructions and reference
                        </div>
                    </a>
                    <div class="dropdown-divider m-0"></div>
                    <a class="dropdown-item py-3" href="https://github.com/KelvinTegelaar/CIPP" target="_blank">
                        <div class="icon-stack bg-primary-soft text-primary me-4"><i data-feather="code"></i></div>
                        <div>
                            <div class="small text-gray-500">Source</div>
                            View the entire source of the product online
                        </div>
                    </a>
                    <div class="dropdown-divider m-0"></div>
                    <a class="dropdown-item py-3"
                        href="https://github.com/KelvinTegelaar/CIPP/blob/master/Documentation/Changelog.md"
                        target="_blank">
                        <div class="icon-stack bg-primary-soft text-primary me-4"><i data-feather="file-text"></i></div>
                        <div>
                            <div class="small text-gray-500">Changelog</div>
                            Updates and changes
                        </div>
                    </a>
                </div>
            </li>
            <!-- Navbar Search Dropdown-->
            <!-- Alerts Dropdown-->
            <li class="nav-item dropdown no-caret d-none d-sm-block me-3 dropdown-notifications">
                <a class="btn btn-icon btn-transparent-dark dropdown-toggle" id="navbarDropdownAlerts" href=""
                    role="button" data-bs-toggle="dropdown" aria-haspopup="true" aria-expanded="false"><i
                        data-feather="bell"></i></a>
                <div class="dropdown-menu dropdown-menu-end border-0 shadow animated--fade-in-up"
                    aria-labelledby="navbarDropdownAlerts">
                    <h6 class="dropdown-header dropdown-notifications-header">
                        <i class="me-2" data-feather="bell"></i>
                        Log center
                    </h6>
                    <section id="alerts">
                        <!-- Example Alert 1-->
                        <a class="dropdown-item dropdown-notifications-item" href="index.html?page=logs">
                            <div class="dropdown-notifications-item-icon bg-warning"><i data-feather="activity"></i>
                            </div>
                            <div class="dropdown-notifications-item-content">
                                <div class="dropdown-notifications-item-content-details">Logbook</div>
                                <div class="dropdown-notifications-item-content-text">Click here to go to the logbook
                                </div>
                            </div>
                        </a>

                    </section>

                </div>
            </li>


            <!-- Footer Link-->
            </div>
            </li>
            <!-- User Dropdown-->
            <li class="nav-item dropdown no-caret dropdown-user me-3 me-lg-4">
                <a class="btn btn-icon btn-transparent-dark dropdown-toggle" id="navbarDropdownUserImage" href=""
                    role="button" data-bs-toggle="dropdown" aria-haspopup="true" aria-expanded="false"><img
                        class="img-fluid" src="assets/img/profilepic.png" /></a>
                <div class="dropdown-menu dropdown-menu-end border-0 shadow animated--fade-in-up"
                    aria-labelledby="navbarDropdownUserImage">
                    <h6 class="dropdown-header d-flex align-items-center">
                        <img class="dropdown-user-img" src="assets/img/profilepic.png" />
                        <div class="dropdown-user-details">
                            <div class="dropdown-user-details-email">
                                <section id="usernameupper">
                            </div>
                        </div>
                    </h6>
                    <div class="dropdown-divider"></div>
                    <a class="dropdown-item" href="/logout">
                        <div class="dropdown-item-icon"><i data-feather="log-out"></i></div>
                        Logout
                    </a>
                </div>
            </li>
        </ul>
    </nav>
    <div id="layoutSidenav">
        <div id="layoutSidenav_nav">
            <nav class="sidenav shadow-right sidenav-light">
                <div class="sidenav-menu">
                    <div class="nav accordion" id="accordionSidenav">

                        <!-- Sidenav Menu Heading (Home)-->
                        <div class="sidenav-menu-heading"></div>
                        <a class="nav-link" href="index.html">
                            <div class="nav-link-icon"><i data-feather="home"></i></div>
                            Home
                        </a>
                        <!-- Sidenav Menu Heading (Core)-->
                        <div class="sidenav-menu-heading">Tenant Administration</div>
                        <!-- Sidenav Accordion (Dashboard)-->

                        <a class="nav-link" href="" data-bs-toggle="collapse" data-bs-target="#collapseTenantAdmin"
                            aria-expanded="false" aria-controls="collapseTenantAdmin">
                            <div class="nav-link-icon"><i data-feather="settings"></i></div>
                            Administration
                            <div class="sidenav-collapse-arrow"><i class="fas fa-angle-down"></i></div>
                        </a>
                        <section class="SpecialNavLink">
                            <div class="collapse show" id="collapseTenantAdmin" data-bs-parent="#accordionSidenav">
                                <nav class="sidenav-menu-nested nav accordion" id="accordionSidenavPages">
                                    <a class="nav-link" href="users">Users</a>
                                    <a class="nav-link" href="groups">Groups</a>
                                    <a class="nav-link" href="tenants">Tenants</a>
                                </nav>
                            </div>
                        </section>

                        <a class="nav-link" href="" data-bs-toggle="collapse" data-bs-target="#collapseStandards"
                            aria-expanded="false" aria-controls="collapseStandards">
                            <div class="nav-link-icon"><i data-feather="book-open"></i></div>
                            Standards
                            <div class="sidenav-collapse-arrow"><i class="fas fa-angle-down"></i></div>
                        </a>
                        <section class="SpecialNavLink">
                            <div class="collapse" id="collapseStandards" data-bs-parent="#accordionSidenav">
                                <nav class="sidenav-menu-nested nav accordion" id="accordionSidenavPages">
                                    <a class="nav-link" href="standards">List applied standards</a>
                                    <a class="nav-link" href="Addstandard">Add standard</a>
                                </nav>
                            </div>
                        </section>

                        <!-- Sidenav Heading (Custom)-->
                        <div class="sidenav-menu-heading">Endpoint Management</div>
                        <!-- Sidenav Accordion (Pages)-->
                        <a class="nav-link" href="" data-bs-toggle="collapse" data-bs-target="#collapseApplications"
                            aria-expanded="false" aria-controls="collapseApplications">
                            <div class="nav-link-icon"><i data-feather="chrome"></i></div>
                            Applications
                            <div class="sidenav-collapse-arrow"><i class="fas fa-angle-down"></i></div>
                        </a>
                        <section class="SpecialNavLink">
                            <div class="collapse" id="collapseApplications" data-bs-parent="#accordionSidenav">
                                <nav class="sidenav-menu-nested nav accordion " id="accordionSidenavApps">
                                    <a class="nav-link" href="AllAppsList">List</a>
                                    <a class="nav-link" href="AddChocoApp">Add Choco app</a>
                                </nav>
                            </div>
                        </section>
                        <!-- Nested Sidenav Accordion (Pages -> Authentication)-->

                        <!-- Nested Sidenav Accordion (Pages -> Error)-->


                        <!-- Sidenav Accordion (Applications)-->
                        <a class="nav-link collapsed" href="" data-bs-toggle="collapse" data-bs-target="#collapseApps"
                            aria-expanded="false" aria-controls="collapseApps">
                            <div class="nav-link-icon"><i data-feather="tablet"></i></div>
                            Autopilot
                            <div class="sidenav-collapse-arrow"><i class="fas fa-angle-down"></i></div>
                        </a>
                        <div class="collapse" id="collapseApps" data-bs-parent="#accordionSidenav">
                            <nav class="sidenav-menu-nested nav accordion" id="accordionSidenavAppsMenu">
                                <section class="SpecialNavLink">
                                    <!-- Nested Sidenav Accordion (Apps -> Knowledge Base)-->
                                    <a class="nav-link" href="AddDevice">Add Device</a>
                                    <a class="nav-link" href="AddProfile">Add Profile</a>
                                    <a class="nav-link" href="AddESP">Add Status Page</a>
                                    <a class="nav-link" href="AutopilotDeviceList">List Devices</a>
                                    <a class="nav-link" href="AutopilotProfileList">List Profiles</a>
                                    <a class="nav-link" href="AutopilotESPList">List Status Pages</a>
                                    <!-- Nested Sidenav Accordion (Apps -> User Management)-->
                                </section>
                            </nav>
                        </div>
                        <!-- Sidenav Accordion (Flows)-->
                        <a class="nav-link collapsed" href="" data-bs-toggle="collapse" data-bs-target="#collapseFlows"
                            aria-expanded="false" aria-controls="collapseFlows">
                            <div class="nav-link-icon"><i data-feather="repeat"></i></div>
                            Intune
                            <div class="sidenav-collapse-arrow"><i class="fas fa-angle-down"></i></div>
                        </a>
                        <div class="collapse" id="collapseFlows" data-bs-parent="#accordionSidenav">
                            <nav class="sidenav-menu-nested nav">
                                <section class="SpecialNavLink">
                                    <a class="nav-link" href="IntunePolicyList">List Policies</a>
                                    <a class="nav-link" href="AddPolicy">Add Policy</a>
                            </nav>
                        </div>
                        </section>

                        <!-- Sidenav Heading (UI Toolkit)-->
                        <div class="sidenav-menu-heading">Teams & Sharepoint</div>
                        <!-- Sidenav Accordion (Layout)-->
                        <!-- Sidenav Accordion (Utilities)-->
                        <a class="nav-link collapsed" href="" data-bs-toggle="collapse"
                            data-bs-target="#collapseOnedrive" aria-expanded="false" aria-controls="collapseOnedrive">
                            <div class="nav-link-icon"><i data-feather="hard-drive"></i></div>
                            OneDrive
                            <div class="sidenav-collapse-arrow"><i class="fas fa-angle-down"></i></div>
                        </a>
                        <div class="collapse" id="collapseOnedrive" data-bs-parent="#accordionSidenav">
                            <nav class="sidenav-menu-nested nav">
                                <section class="SpecialNavLink">
                                    <a class="nav-link" href="OnedriveList">List Onedrive</a>
                                </section>
                            </nav>
                        </div>
                        <!-- Sidenav Accordion (Components)-->
                        <!-- Sidenav Accordion (Utilities)-->
                        <a class="nav-link collapsed" href="" data-bs-toggle="collapse"
                            data-bs-target="#collapseSharepoint" aria-expanded="false"
                            aria-controls="collapseSharepoint">
                            <div class="nav-link-icon"><i data-feather="share"></i></div>
                            Sharepoint
                            <div class="sidenav-collapse-arrow"><i class="fas fa-angle-down"></i></div>
                        </a>
                        <div class="collapse" id="collapseSharepoint" data-bs-parent="#accordionSidenav">
                            <nav class="sidenav-menu-nested nav">
                                <section class="SpecialNavLink">
                                    <a class="nav-link" href="SharepointList">List Sharepoint</a>
                                </section>
                            </nav>
                        </div>
                        <!-- Sidenav Accordion (Utilities)-->
                        <a class="nav-link collapsed" href="" data-bs-toggle="collapse"
                            data-bs-target="#collapseUtilities" aria-expanded="false" aria-controls="collapseUtilities">
                            <div class="nav-link-icon"><i data-feather="users"></i></div>
                            Teams
                            <div class="sidenav-collapse-arrow"><i class="fas fa-angle-down"></i></div>
                        </a>
                        <div class="collapse" id="collapseUtilities" data-bs-parent="#accordionSidenav">
                            <nav class="sidenav-menu-nested nav">
                                <section class="SpecialNavLink">
                                    <a class="nav-link" href="TeamsList">List Teams</a>
                                    <a class="nav-link" href="AddTeam">Add Team</a>
                                </section>
                            </nav>
                        </div>
                        </section>


                        <!-- Sidenav Heading (Email Start)-->
                        <div class="sidenav-menu-heading">Email & Exchange</div>
                        <!-- Sidenav Accordion (Layout)-->
                        <!-- Sidenav Accordion (Utilities)-->
                        <a class="nav-link collapsed" href="" data-bs-toggle="collapse" data-bs-target="#collapseEmail"
                            aria-expanded="false" aria-controls="collapseEmail">
                            <div class="nav-link-icon"><i data-feather="mail"></i></div>
                            Reports
                            <div class="sidenav-collapse-arrow"><i class="fas fa-angle-down"></i></div>
                        </a>
                        <div class="collapse" id="collapseEmail" data-bs-parent="#accordionSidenav">
                            <nav class="sidenav-menu-nested nav">
                                <section class="SpecialNavLink">
                                    <a class="nav-link" href="MailboxStatisticsList">Mailbox Statistics</a>
                                    <a class="nav-link" href="MailboxList">Mailbox List</a>
                                    <a class="nav-link" href="MailboxCASList">Mailbox Client Access Settings</a>
                                </nav>
                            </div>                            
<<<<<<< HEAD
                            <div class="collapse" id="collapseEmail" data-bs-parent="#accordionSidenav">
                                <nav class="sidenav-menu-nested nav">
                                    <a class="nav-link" href="TeamsActivity">Teams Activity</a>
                                </nav>
                            </div>                            
                        </section>

=======
                            </section>
>>>>>>> ebbaf5d2

                        <!-- Sidenav Heading (Addons)-->
                        <div class="sidenav-menu-heading">CIPP Settings</div>
                        <!-- Sidenav Link (Charts)-->
                        <a class="nav-link" href="https://github.com/KelvinTegelaar/CIPP">
                            <div class="nav-link-icon"><i data-feather="book"></i></div>
                            Documentation
                        </a>
                        <!-- Sidenav Link (Tables)-->
                        <section class="SpecialNavLink">
                            <a class="nav-link" href="settings">
                                <div class="nav-link-icon"><i data-feather="filter"></i></div>
                                Configuration settings
                            </a>
                        </section>
                    </div>
                </div>
                <!-- Sidenav Footer-->
                <div class="sidenav-footer">
                    <div class="sidenav-footer-content">
                        <div class="sidenav-footer-subtitle">Logged in as:</div>
                        <div class="sidenav-footer-title">
                            <section id="usernamelower"></section>
                        </div>
                    </div>
                </div>
            </nav>

        </div>
        <div id="layoutSidenav_content">
            <main>
                <section id="bodycontent">
                    <!-- Main page content-->
                    <div class="container-xl px-4 mt-5">
                        <!-- Custom page header alternative example-->
                        <div class="d-flex justify-content-between align-items-sm-center flex-column flex-sm-row mb-4">
                            <div class="me-4 mb-3 mb-sm-0">
                                <h1 class="mb-0">Dashboard</h1>

                            </div>
                        </div>
                        <!-- Illustration dashboard card example-->
                        <div class="row">
                            <div class="col-xl-3 col-md-6 mb-4">
                                <!-- Dashboard info widget 4-->
                                <div class="card border-start-lg border-start-info h-100">
                                    <div class="card-body">
                                        <div class="d-flex align-items-center">
                                            <div class="flex-grow-1">
                                                <div class="small fw-bold text-info mb-1">Version</div>
                                                <div class="h5">1.0.0</div>
                                            </div>
                                            <div class="ms-2"><i class="fas fa-percentage fa-2x text-gray-200"></i>
                                            </div>
                                        </div>
                                    </div>
                                </div>
                            </div>
                        </div>
                        <div class="row">
                            <div class="col-lg-4 mb-4">
                                <!-- Illustration card example-->
                                <div class="card mb-4">
                                    <div class="card-body text-center p-5">
                                        <img class="img-fluid mb-5" src="assets/img/illustrations/data-report.svg" />
                                        <h4>New User</h4>
                                        <p class="mb-4">Ready to make a new user for any managed tenant? click below to
                                            jump to the wizard.</p>
                                        <a class="btn btn-primary p-3" href="index.html?page=AddUser">Add new user</a>
                                    </div>
                                    <div class="card-header">Or choose any option below</div>
                                    <div class="list-group list-group-flush small">
                                        <a class="list-group-item list-group-item-action" href="index.html?page=users">
                                            <i class="fas fa-users-cog fa-fw text-blue me-2"></i>
                                            Manage Users
                                        </a>
                                        <a class="list-group-item list-group-item-action" href="index.html?page=groups">
                                            <i class="fas fa-users fa-fw text-purple me-2"></i>
                                            Manage Groups
                                        </a>
                                        <a class="list-group-item list-group-item-action"
                                            href="index.html?page=AllAppsList">
                                            <i class="fas fa-mouse-pointer fa-fw text-green me-2"></i>
                                            Manage Applications
                                        </a>
                                        <a class="list-group-item list-group-item-action"
                                            href="index.html?page=OnedriveList">
                                            <i class="fas fa-percentage fa-fw text-yellow me-2"></i>
                                            Manage Onedrive
                                        </a>
                                        <a class="list-group-item list-group-item-action"
                                            href="index.html?page=TeamsList">
                                            <i class="fas fa-chart-pie fa-fw text-pink me-2"></i>
                                            Manage Teams
                                        </a>
                                    </div>

                                </div>
                                <!-- Report summary card example-->
                                <div class="card mb-4">

                                </div>
                                <!-- Progress card example-->

                            </div>
                            <div class="col-lg-8 mb-4">
                                <!-- Area chart example-->

                            </div>
                        </div>
                    </div>
                </section>
            </main>
        </div>
    </div>

</body>
<script src="js/bootstrap.bundle.min.js" crossorigin="anonymous"></script>
<script src="js/scripts.js"></script>
<script data-search-pseudo-elements defer src="js/fa.all.min.js" crossorigin="anonymous"></script>
<script src="js/feather.min.js" crossorigin="anonymous"></script>
<script src="js/jquery-3.6.0.min.js"></script>
<script src="js/menu-loader.js"></script>

</html><|MERGE_RESOLUTION|>--- conflicted
+++ resolved
@@ -298,20 +298,10 @@
                                     <a class="nav-link" href="MailboxStatisticsList">Mailbox Statistics</a>
                                     <a class="nav-link" href="MailboxList">Mailbox List</a>
                                     <a class="nav-link" href="MailboxCASList">Mailbox Client Access Settings</a>
-                                </nav>
-                            </div>                            
-<<<<<<< HEAD
-                            <div class="collapse" id="collapseEmail" data-bs-parent="#accordionSidenav">
-                                <nav class="sidenav-menu-nested nav">
                                     <a class="nav-link" href="TeamsActivity">Teams Activity</a>
                                 </nav>
                             </div>                            
-                        </section>
-
-=======
                             </section>
->>>>>>> ebbaf5d2
-
                         <!-- Sidenav Heading (Addons)-->
                         <div class="sidenav-menu-heading">CIPP Settings</div>
                         <!-- Sidenav Link (Charts)-->
