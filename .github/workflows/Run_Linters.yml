--- conflicted
+++ resolved
@@ -3,14 +3,6 @@
 on:  # yamllint disable-line rule:truthy
   push:
     branches:
-<<<<<<< HEAD
-      - main
-      - dev
-  pull_request_target:
-    branches:
-      - main
-      - dev
-=======
       - master
       - main
       - react
@@ -19,7 +11,6 @@
       - master
       - main
       - react
->>>>>>> 678504b1
 permissions:
   issues: write
   pull-requests: write
