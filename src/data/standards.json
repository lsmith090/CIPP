--- conflicted
+++ resolved
@@ -240,21 +240,13 @@
     "recommendedBy": []
   },
   {
-<<<<<<< HEAD
     "name": "standards.EnableNamePronunciation",
-=======
-    "name": "standards.NamePronunciation",
->>>>>>> d2eabf9a
     "cat": "Global Standards",
     "tag": [],
     "helpText": "Enables the Name Pronunciation feature for the tenant. This allows users to set their name pronunciation in their profile.",
     "docsDescription": "Enables the Name Pronunciation feature for the tenant. This allows users to set their name pronunciation in their profile.",
     "addedComponent": [],
     "label": "Enable Name Pronunciation",
-<<<<<<< HEAD
-
-=======
->>>>>>> d2eabf9a
     "impact": "Low Impact",
     "impactColour": "info",
     "addedDate": "2025-06-06",
