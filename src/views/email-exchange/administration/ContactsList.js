import React from 'react'
import { useSelector } from 'react-redux'
import { CDropdown, CDropdownItem, CDropdownMenu, CDropdownToggle } from '@coreui/react'
import { cellBooleanFormatter } from '../../../components/cipp'
import { FontAwesomeIcon } from '@fortawesome/react-fontawesome'
import { faUser, faBars } from '@fortawesome/free-solid-svg-icons'
<<<<<<< HEAD
import { Link } from 'react-router-dom'
import { CippPageList } from 'src/components'

const dropdown = (row, rowIndex, formatExtraData) => (
  <CDropdown direction="dropstart" placement="left-start">
    <CDropdownToggle size="sm" color="link">
      <FontAwesomeIcon icon={faBars} />
    </CDropdownToggle>
    <CDropdownMenu>
      <CDropdownItem href="#">
        <Link className="dropdown-item" to={`/email/administration/edit-contact`}>
          <FontAwesomeIcon icon={faUser} fixedWidth className="me-2" />
=======
const Dropdown = (row, rowIndex, formatExtraData) => {
  const tenant = useSelector((state) => state.app.currentTenant)

  return (
    <CDropdown>
      <CDropdownToggle size="sm" color="link">
        <FontAwesomeIcon icon={faBars} />
      </CDropdownToggle>
      <CDropdownMenu>
        <CDropdownItem
          href={`https://outlook.office365.com/ecp/@${tenant.defaultDomainName}/UsersGroups/EditContact.aspx?exsvurl=1&realm=${tenant.customerId}&mkt=en-US&id=${row.id}`}
        >
          <FontAwesomeIcon icon={faUser} className="me-2" />
>>>>>>> 92db291e
          Edit Contact
        </CDropdownItem>
      </CDropdownMenu>
    </CDropdown>
  )
}
//TODO: Add CellBoolean
const columns = [
  {
    selector: (row) => row['displayName'],
    name: 'Display Name',
    sortable: true,
  },
  {
    selector: (row) => row['mail'],
    name: 'E-Mail Address',
    sortable: true,
  },
  {
    selector: (row) => row['company'],
    name: 'Company',
    sortable: true,
  },
  {
    selector: (row) => row['id'],
    name: 'id',
    omit: true,
  },
  {
    selector: (row) => row['onPremisesSyncEnabled'],
    name: 'On Premises Sync',
    sortable: true,
    cell: cellBooleanFormatter(),
  },
  {
    name: 'Actions',
    cell: Dropdown,
  },
]

const ContactList = () => {
  const tenant = useSelector((state) => state.app.currentTenant)

  return (
    <CippPageList
      title="Contacts"
      datatable={{
        keyField: 'id',
        reportName: `${tenant?.defaultDomainName}-Contacts-List`,
        path: '/api/ListContacts',
        columns,
        params: { TenantFilter: tenant?.defaultDomainName },
      }}
    />
  )
}

export default ContactList<|MERGE_RESOLUTION|>--- conflicted
+++ resolved
@@ -1,23 +1,10 @@
 import React from 'react'
 import { useSelector } from 'react-redux'
 import { CDropdown, CDropdownItem, CDropdownMenu, CDropdownToggle } from '@coreui/react'
-import { cellBooleanFormatter } from '../../../components/cipp'
+import { CippPageList } from 'src/components'
+import { cellBooleanFormatter } from 'src/components/cipp'
 import { FontAwesomeIcon } from '@fortawesome/react-fontawesome'
 import { faUser, faBars } from '@fortawesome/free-solid-svg-icons'
-<<<<<<< HEAD
-import { Link } from 'react-router-dom'
-import { CippPageList } from 'src/components'
-
-const dropdown = (row, rowIndex, formatExtraData) => (
-  <CDropdown direction="dropstart" placement="left-start">
-    <CDropdownToggle size="sm" color="link">
-      <FontAwesomeIcon icon={faBars} />
-    </CDropdownToggle>
-    <CDropdownMenu>
-      <CDropdownItem href="#">
-        <Link className="dropdown-item" to={`/email/administration/edit-contact`}>
-          <FontAwesomeIcon icon={faUser} fixedWidth className="me-2" />
-=======
 const Dropdown = (row, rowIndex, formatExtraData) => {
   const tenant = useSelector((state) => state.app.currentTenant)
 
@@ -31,7 +18,6 @@
           href={`https://outlook.office365.com/ecp/@${tenant.defaultDomainName}/UsersGroups/EditContact.aspx?exsvurl=1&realm=${tenant.customerId}&mkt=en-US&id=${row.id}`}
         >
           <FontAwesomeIcon icon={faUser} className="me-2" />
->>>>>>> 92db291e
           Edit Contact
         </CDropdownItem>
       </CDropdownMenu>
