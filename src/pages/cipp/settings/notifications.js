--- conflicted
+++ resolved
@@ -25,109 +25,10 @@
       postUrl="/api/ExecNotificationConfig"
       relatedQueryKeys={["ListNotificationConfig"]}
     >
-<<<<<<< HEAD
-      <Box sx={{ my: 2 }}>
-        <Grid container spacing={2}>
-          <Grid item xs={12} md={12}>
-            <CippFormComponent
-              type="textField"
-              fullWidth
-              label="Email Addresses (Comma separated)"
-              name="email"
-              formControl={formControl}
-            />
-          </Grid>
-          <Grid item xs={12} md={12}>
-            <CippFormComponent
-              type="textField"
-              label="Webhook URL"
-              name="webhook"
-              formControl={formControl}
-            />
-          </Grid>
-          <Grid item xs={12} md={12}>
-            <CippFormComponent
-              type="autoComplete"
-              label="Choose which logs you would like to receive alerts from"
-              name="logsToInclude"
-              options={logTypes}
-              formControl={formControl}
-              multiple={true}
-            />
-          </Grid>
-          <Grid item xs={12} md={12}>
-            <CippFormComponent
-              type="autoComplete"
-              label="Choose which severity of alert you want to be notified for"
-              name="Severity"
-              options={severityTypes}
-              formControl={formControl}
-              multiple={true}
-            />
-          </Grid>
-          <Grid item xs={12} md={12}>
-            <CippFormComponent
-              type="switch"
-              label="Receive one email per tenant"
-              name="onePerTenant"
-              formControl={formControl}
-            />
-            <CippFormComponent
-              type="switch"
-              label="Send notifications to configured integration(s)"
-              name="sendtoIntegration"
-              formControl={formControl}
-            />
-
-            <CippFormComponent
-              type="switch"
-              label="Include Tenant ID in alerts"
-              name="includeTenantId"
-              formControl={formControl}
-            />
-          </Grid>
-        </Grid>
-      </Box>
-      <CippApiDialog
-        row={{ writeLog: true }}
-        useDefaultValues={true}
-        title="Send Test Alert"
-        createDialog={notificationDialog}
-        fields={[
-          {
-            type: "switch",
-            name: "writeLog",
-            label: "Write Alert to Logbook (Notifications are sent hourly)",
-          },
-          {
-            type: "switch",
-            name: "sendEmailNow",
-            label: "Send Email Now",
-          },
-          {
-            type: "switch",
-            name: "sendWebhookNow",
-            label: "Send Webhook Now",
-          },
-          {
-            type: "switch",
-            name: "sendPsaNow",
-            label: "Send to PSA Now",
-          },
-        ]}
-        api={{
-          confirmText:
-            "Are you sure you want to send a test alert to the email address(es) and webhook URL configured?",
-          url: "/api/ExecAddAlert",
-          type: "POST",
-          data: { text: "This is a test from Notification Settings" },
-        }}
-=======
       {/* Use the reusable notification form component */}
       <CippNotificationForm
         formControl={formControl}
         showTestButton={true}
->>>>>>> 04cdbe77
       />
     </CippFormPage>
   );
