--- conflicted
+++ resolved
@@ -18,8 +18,5 @@
 
 ## Bounties and Rewards
 
-<<<<<<< HEAD
-This project is an open-source sponsorware effort, which makes it hard to create a monetary reward without breaking the bank very quickly. for *critical* level bugs, that cause RCE/API data leaks/etc I will award a 50 dollar reward. For other bugs,  I potentially am able to reward with some swag such as an official CyberDrain T-shirt or hoodie :)
-=======
+
 This project is an open-source sponsorware effort, which makes it hard to create a monetary reward without breaking the bank very quickly. for *critical* level bugs, that cause RCE/API data leaks/etc I will award a 50 dollar reward. For other bugs, I potentially am able to reward with some swag such as an official CyberDrain T-shirt or hoodie :)
->>>>>>> 7cedc420
