import React, { useState } from 'react'
import { CButton } from '@coreui/react'
import { Link } from 'react-router-dom'
import { useSelector } from 'react-redux'
import { faPlus, faEdit, faTrash, faEllipsisV, faEye } from '@fortawesome/free-solid-svg-icons'
import { FontAwesomeIcon } from '@fortawesome/react-fontawesome'
import { cellBooleanFormatter } from 'src/components/cipp'
import { CippPageList } from 'src/components'
import { TitleButton } from 'src/components/cipp'
import CippActionsOffcanvas from 'src/components/cipp/CippActionsOffcanvas'

const Offcanvas = (row, rowIndex, formatExtraData) => {
  const tenant = useSelector((state) => state.app.currentTenant)
  const [ocVisible, setOCVisible] = useState(false)
  const viewLink = `/identity/administration/users/view?userId=${row.id}&tenantDomain=${tenant.defaultDomainName}`
  const editLink = `/identity/administration/users/edit?userId=${row.id}&tenantDomain=${tenant.defaultDomainName}`
  return (
    <>
      <Link to={viewLink}>
        <CButton size="sm" variant="ghost" color="success">
          <FontAwesomeIcon icon={faEye} />
        </CButton>
      </Link>
      <Link to={editLink}>
        <CButton size="sm" variant="ghost" color="warning">
          <FontAwesomeIcon icon={faEdit} />
        </CButton>
      </Link>
      <CButton size="sm" variant="ghost" color="danger">
        <FontAwesomeIcon icon={faTrash} href="" />
      </CButton>
      <CButton size="sm" color="link" onClick={() => setOCVisible(true)}>
        <FontAwesomeIcon icon={faEllipsisV} />
      </CButton>
      <CippActionsOffcanvas
        title="User Information"
        extendedInfo={[
          { label: 'Given Name', value: `${row.givenName}` },
          { label: 'Surname', value: `${row.surname}` },
          { label: 'Created on', value: `${row.createdDateTime}` },
          { label: 'Job Title', value: `${row.jobTitle}` },
          { label: 'Unique ID', value: `${row.id}` },
        ]}
        actions={[
          {
            icon: <FontAwesomeIcon icon={faEye} className="me-2" />,
            label: 'View User',
            link: viewLink,
            color: 'success',
          },
          {
            icon: <FontAwesomeIcon icon={faEdit} className="me-2" />,
            label: 'Edit User',
            link: editLink,
            color: 'info',
          },
          {
            label: 'Research Compromised Account',
            link: `/identity/administration/ViewBec?userId=${row.id}&tenantDomain=${tenant.defaultDomainName}`,
            color: 'info',
          },
          { label: 'Send MFA Push', link: 'dothis', color: 'info' },
          { label: 'Convert to shared mailbox', link: 'dothis', color: 'info' },
          { label: 'Block Sign-in', link: 'dothis', color: 'info' },
          { label: 'Reset Password (Must Change)', link: 'dothis', color: 'info' },
          { label: 'Reset Password', link: 'dothis', color: 'info' },
          {
            icon: <FontAwesomeIcon icon={faTrash} className="me-2" />,
            label: 'Delete User',
            link: 'dothis',
            color: 'danger',
          },
        ]}
        placement="end"
        visible={ocVisible}
        id={row.id}
        hideFunction={() => setOCVisible(false)}
      />
    </>
  )
}

const columns = [
  {
    name: 'Display Name',
    selector: (row) => row['displayName'],
    sortable: true,
    exportSelector: 'displayName',
  },
  {
    name: 'Email',
    selector: (row) => row['mail'],
    sortable: true,
    exportSelector: 'mail',
  },
  {
    name: 'User Type',
    selector: (row) => row['userType'],
    sortable: true,
    exportSelector: 'userType',
    minWidth: '50px',
    maxWidth: '140px',
  },
  {
    name: 'Enabled',
    selector: (row) => row['accountEnabled'],
    cell: cellBooleanFormatter(),
    sortable: true,
    exportSelector: 'accountEnabled',
    minWidth: '50px',
    maxWidth: '90px',
  },
  {
    name: 'AD Synced',
    selector: (row) => row['onPremisesSyncEnabled'],
    cell: cellBooleanFormatter(),
    sortable: true,
    exportSelector: 'onPremisesSyncEnabled',
    minWidth: '50px',
    maxWidth: '110px',
  },
  {
    name: 'Licenses',
    selector: (row) => row['LicJoined'],
    exportSelector: 'LicJoined',
<<<<<<< HEAD
    grow: 5,
=======
    grow: 3,
>>>>>>> 0ff6713f
  },
  {
    name: 'id',
    selector: (row) => row['id'],
    omit: true,
  },
  {
<<<<<<< HEAD
    name: 'Action',
=======
    name: 'Actions',
>>>>>>> 0ff6713f
    cell: Offcanvas,
  },
]

const Users = () => {
  const tenant = useSelector((state) => state.app.currentTenant)
  const titleButton = (
    <TitleButton href="/identity/administration/users/add" title="Add User" icon={faPlus} />
  )
  return (
    <CippPageList
      title="Users"
      titleButton={titleButton}
      datatable={{
        columns,
        path: '/api/ListUsers',
        reportName: `${tenant?.defaultDomainName}-Users`,
        params: { TenantFilter: tenant?.defaultDomainName },
      }}
    />
  )
}

export default Users<|MERGE_RESOLUTION|>--- conflicted
+++ resolved
@@ -123,11 +123,7 @@
     name: 'Licenses',
     selector: (row) => row['LicJoined'],
     exportSelector: 'LicJoined',
-<<<<<<< HEAD
     grow: 5,
-=======
-    grow: 3,
->>>>>>> 0ff6713f
   },
   {
     name: 'id',
@@ -135,11 +131,7 @@
     omit: true,
   },
   {
-<<<<<<< HEAD
-    name: 'Action',
-=======
     name: 'Actions',
->>>>>>> 0ff6713f
     cell: Offcanvas,
   },
 ]
